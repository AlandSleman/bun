import { spawnSync, spawn } from "bun";
import { describe, expect, it } from "bun:test";
<<<<<<< HEAD
import { bunExe, bunEnv } from "harness";
import { join } from "lodash";
=======
import { bunEnv, bunExe } from "harness";
>>>>>>> 71113182

describe("should work for static input", () => {
  const inputs = [
    "hello world",
    "hello world\n",
    "hello world\n\n",
    "hello world\n\n\n",
    "Hello\nWorld\n",
    "1",
    "💕 Red Heart ✨ Sparkles 🔥 Fire\n💕 Red Heart ✨ Sparkles\n💕 Red Heart\n💕\n\nnormal",
    "a\n§\nb",
  ];

  for (let input of inputs) {
    it(input.replaceAll("\n", "\\n"), () => {
      const { stdout } = spawnSync({
        cmd: [bunExe(), import.meta.dir + "/" + "console-iterator-run.ts"],
        stdin: Buffer.from(input),
        env: bunEnv,
      });
      expect(stdout.toString()).toBe(input.replaceAll("\n", ""));
    });
  }
});

describe("should work for streaming input", () => {
  const inputs = [
    "hello world",
    "hello world\n",
    "hello world\n\n",
    "hello world\n\n\n",
    "Hello\nWorld\n",
    "1",
    "💕 Red Heart ✨ Sparkles 🔥 Fire\n 💕 Red Heart ✨ Sparkles\n 💕 Red Heart\n 💕 \n\nnormal",
    "a\n§\nb",
  ];

  for (let input of inputs) {
    it(input.replaceAll("\n", "\\n"), async () => {
      const proc = spawn({
        cmd: [bunExe(), import.meta.dir + "/" + "console-iterator-run.ts"],
        stdin: "pipe",
        stdout: "pipe",
        env: bunEnv,
      });
      const { stdout, stdin } = proc;
      stdin.write(input.slice(0, (input.length / 2) | 0));
      stdin.flush();
      await new Promise(resolve => setTimeout(resolve, 1));
      stdin.write(input.slice((input.length / 2) | 0));
      await stdin.end();

      expect(await new Response(stdout).text()).toBe(input.replaceAll("\n", ""));
      proc.kill(0);
    });
  }
});

// https://github.com/oven-sh/bun/issues/5175
it("can use the console iterator more than once", async () => {
  const proc = spawn({
    cmd: [bunExe(), import.meta.dir + "/" + "console-iterator-run-2.ts"],
    stdin: "pipe",
    stdout: "pipe",
    env: bunEnv,
  });
  const { stdout, stdin } = proc;
  stdin.write("hello\nworld\nbreak\nanother\nbreak\n");
  await stdin.end();

  expect(await new Response(stdout).text()).toBe('["hello","world"]["another"]');
  proc.kill(0);
});<|MERGE_RESOLUTION|>--- conflicted
+++ resolved
@@ -1,11 +1,7 @@
 import { spawnSync, spawn } from "bun";
 import { describe, expect, it } from "bun:test";
-<<<<<<< HEAD
 import { bunExe, bunEnv } from "harness";
 import { join } from "lodash";
-=======
-import { bunEnv, bunExe } from "harness";
->>>>>>> 71113182
 
 describe("should work for static input", () => {
   const inputs = [
