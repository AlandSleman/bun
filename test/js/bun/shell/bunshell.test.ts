--- conflicted
+++ resolved
@@ -46,28 +46,12 @@
     }
 
     runTest("number", TestBuilder.command`echo ${1}`.stdout("1\n"));
-    runTest(
-      "String",
-      TestBuilder.command`echo ${new String("1")}`.stdout("1\n"),
-    );
+    runTest("String", TestBuilder.command`echo ${new String("1")}`.stdout("1\n"));
     runTest("bool", TestBuilder.command`echo ${true}`.stdout("true\n"));
     runTest("null", TestBuilder.command`echo ${null}`.stdout("null\n"));
-    runTest(
-      "undefined",
-      TestBuilder.command`echo ${undefined}`.stdout("undefined\n"),
-    );
-    runTest(
-      "Date",
-      TestBuilder.command`echo hello ${new Date()}`.stdout(
-        `hello ${new Date().toString()}\n`,
-      ),
-    );
-    runTest(
-      "BigInt",
-      TestBuilder.command`echo ${BigInt((2 ^ 52) - 1)}`.stdout(
-        `${BigInt((2 ^ 52) - 1)}\n`,
-      ),
-    );
+    runTest("undefined", TestBuilder.command`echo ${undefined}`.stdout("undefined\n"));
+    runTest("Date", TestBuilder.command`echo hello ${new Date()}`.stdout(`hello ${new Date().toString()}\n`));
+    runTest("BigInt", TestBuilder.command`echo ${BigInt((2 ^ 52) - 1)}`.stdout(`${BigInt((2 ^ 52) - 1)}\n`));
     runTest("Array", TestBuilder.command`echo ${[1, 2, 3]}`.stdout(`1 2 3\n`));
   });
 
@@ -97,50 +81,23 @@
 
     test("escape var", async () => {
       const shellvar = "$FOO";
-<<<<<<< HEAD
-      await TestBuilder.command`FOO=bar && echo "${shellvar}"`
-        .stdout(`$FOO\n`)
-        .run();
-      await TestBuilder.command`FOO=bar && echo '${shellvar}'`
-        .stdout(`$FOO\n`)
-        .run();
-      await TestBuilder.command`FOO=bar && echo ${shellvar}`
-        .stdout(`$FOO\n`)
-        .run();
-=======
       await TestBuilder.command`FOO=bar && echo "${shellvar}"`.stdout(`$FOO\n`).run();
       await TestBuilder.command`FOO=bar && echo '${shellvar}'`.stdout(`$FOO\n`).run();
       await TestBuilder.command`FOO=bar && echo ${shellvar}`.stdout(`$FOO\n`).run();
->>>>>>> 80e47126
     });
 
     test("can't escape a js string/obj ref", async () => {
       const shellvar = "$FOO";
-<<<<<<< HEAD
-      await TestBuilder.command`FOO=bar && echo \\${shellvar}`
-        .stdout(`$FOO\n`)
-        .run();
-      const buf = new Uint8Array(1);
-      await TestBuilder.command`echo hi > \\${buf}`.run();
-=======
       await TestBuilder.command`FOO=bar && echo \\${shellvar}`.stdout(`\\$FOO\n`).run();
       const buf = new Uint8Array(1);
       expect(async () => {
         await TestBuilder.command`echo hi > \\${buf}`.run();
       }).toThrow("Redirection with no file");
->>>>>>> 80e47126
     });
 
     test("in command position", async () => {
       const x = "echo hi";
-<<<<<<< HEAD
-      await TestBuilder.command`${x}`
-        .exitCode(1)
-        .stderr("bun: command not found: echo hi\n")
-        .run();
-=======
       await TestBuilder.command`${x}`.exitCode(1).stderr("bun: command not found: echo hi\n").run();
->>>>>>> 80e47126
     });
 
     test("arrays", async () => {
@@ -153,8 +110,7 @@
     test("basic", async () => {
       // Check its buffered
       {
-        const { stdout, stderr } =
-          await $`BUN_DEBUG_QUIET_LOGS=1 ${BUN} -e "console.log('hi'); console.error('lol')"`;
+        const { stdout, stderr } = await $`BUN_DEBUG_QUIET_LOGS=1 ${BUN} -e "console.log('hi'); console.error('lol')"`;
         expect(stdout.toString()).toEqual("hi\n");
         expect(stderr.toString()).toEqual("lol\n");
       }
@@ -264,9 +220,7 @@
       const holymoly = "ホーリーモーリー";
       const { stdout } = await $`echo "${whatsupbro}&&nice"${holymoly}`;
 
-      expect(stdout.toString("utf-8")).toEqual(
-        `${whatsupbro}&&nice${holymoly}\n`,
-      );
+      expect(stdout.toString("utf-8")).toEqual(`${whatsupbro}&&nice${holymoly}\n`);
     });
 
     test("cmd subst", async () => {
@@ -303,9 +257,7 @@
     const sentinel = sentinelByte(buffer);
     const thisFile = Bun.file(import.meta.path);
 
-    expect(new TextDecoder().decode(buffer.slice(0, sentinel))).toEqual(
-      await thisFile.text(),
-    );
+    expect(new TextDecoder().decode(buffer.slice(0, sentinel))).toEqual(await thisFile.text());
   });
 
   test("redirect Buffer", async () => {
@@ -314,9 +266,7 @@
 
     const thisFile = Bun.file(import.meta.path);
 
-    expect(
-      new TextDecoder().decode(buffer.slice(0, sentinelByte(buffer))),
-    ).toEqual(await thisFile.text());
+    expect(new TextDecoder().decode(buffer.slice(0, sentinelByte(buffer)))).toEqual(await thisFile.text());
   });
 
   test("redirect Bun.File", async () => {
@@ -340,9 +290,9 @@
     await $`${BUN} -e ${code} 2> ${buffer}`.env(bunEnv);
 
     console.log(buffer);
-    expect(
-      new TextDecoder().decode(buffer.slice(0, sentinelByte(buffer))),
-    ).toEqual(`LMAO\nLMAO\nLMAO\nLMAO\nLMAO\nLMAO\nLMAO\nLMAO\nLMAO\nLMAO\n`);
+    expect(new TextDecoder().decode(buffer.slice(0, sentinelByte(buffer)))).toEqual(
+      `LMAO\nLMAO\nLMAO\nLMAO\nLMAO\nLMAO\nLMAO\nLMAO\nLMAO\nLMAO\n`,
+    );
   });
 
   test("pipeline", async () => {
@@ -357,17 +307,16 @@
     expect(stdout.toString()).toEqual(`noice\n`);
   });
 
-<<<<<<< HEAD
   describe("tilde expansion", () => {
     test("with paths", async () => {
-      await TestBuilder.command`echo ~/Documents`
-        .stdout(`${process.env.HOME}/Documents\n`)
-        .run();
+      await TestBuilder.command`echo ~/Documents`.stdout(`${process.env.HOME}/Documents\n`).run();
     });
 
     test("normal", async () => {
       await TestBuilder.command`echo ~`.stdout(`${process.env.HOME}\n`).run();
-=======
+    });
+  });
+
   describe("glob expansion", () => {
     test("No matches should fail", async () => {
       // Issue #8403: https://github.com/oven-sh/bun/issues/8403
@@ -384,7 +333,6 @@
           expect(sortedShellOutput(out)).toEqual(sortedShellOutput("foo.js\nbar.js\n"));
         })
         .run();
->>>>>>> 80e47126
     });
   });
 
@@ -406,10 +354,7 @@
       doTest("{a,{b,{c,d}}}", "a b c d");
       doTest("{a,b,HI{c,e,LMAO{d,f}Q}}", "a b HIc HIe HILMAOdQ HILMAOfQ");
       doTest("{a,{b,c}}{1,2,3}", "a1 a2 a3 b1 b2 b3 c1 c2 c3");
-      doTest(
-        "{a,{b,c}HEY,d}{1,2,3}",
-        "a1 a2 a3 bHEY1 bHEY2 bHEY3 cHEY1 cHEY2 cHEY3 d1 d2 d3",
-      );
+      doTest("{a,{b,c}HEY,d}{1,2,3}", "a1 a2 a3 bHEY1 bHEY2 bHEY3 cHEY1 cHEY2 cHEY3 d1 d2 d3");
       doTest("{a,{b,c},d}{1,2,3}", "a1 a2 a3 b1 b2 b3 c1 c2 c3 d1 d2 d3");
 
       doTest(
@@ -426,8 +371,7 @@
 
   describe("variables", () => {
     test("cmd_local_var", async () => {
-      const { stdout } =
-        await $`FOO=bar BOOP=1 ${BUN} -e "console.log(JSON.stringify(process.env))"`;
+      const { stdout } = await $`FOO=bar BOOP=1 ${BUN} -e "console.log(JSON.stringify(process.env))"`;
       const str = stdout.toString();
       expect(JSON.parse(str)).toEqual({
         ...bunEnv,
@@ -444,8 +388,7 @@
     });
 
     test("shell var", async () => {
-      const { stdout } =
-        await $`FOO=bar BAR=baz && BAZ=1 ${BUN} -e "console.log(JSON.stringify(process.env))"`;
+      const { stdout } = await $`FOO=bar BAR=baz && BAZ=1 ${BUN} -e "console.log(JSON.stringify(process.env))"`;
       const str = stdout.toString();
 
       const procEnv = JSON.parse(str);
@@ -477,8 +420,7 @@
 
     test("syntax edgecase", async () => {
       const buffer = new Uint8Array(8192);
-      const shellProc =
-        await $`FOO=bar BUN_TEST_VAR=1 ${BUN} -e "console.log(JSON.stringify(process.env))"> ${buffer}`;
+      const shellProc = await $`FOO=bar BUN_TEST_VAR=1 ${BUN} -e "console.log(JSON.stringify(process.env))"> ${buffer}`;
 
       const str = stringifyBuffer(buffer);
 
@@ -495,7 +437,7 @@
       expect(
         str
           .split("\n")
-          .filter((s) => s.length > 0)
+          .filter(s => s.length > 0)
           .sort(),
       ).toEqual(temp_files.sort());
     });
@@ -538,7 +480,7 @@
       expect(
         str
           .split("\n")
-          .filter((s) => s.length !== 0)
+          .filter(s => s.length !== 0)
           .sort(),
       ).toEqual(
         `${temp_dir}/foo
@@ -564,70 +506,79 @@
     await TestBuilder.command`echo 1`.stdout("1\n").run();
     await TestBuilder.command`echo 1 2   3`.stdout("1 2 3\n").run();
     await TestBuilder.command`echo "1 2   3"`.stdout("1 2   3\n").run();
-<<<<<<< HEAD
-    await TestBuilder.command`echo 1 2\\ \\ \\ 3`.stdout("1 2   3\n").run();
-    await TestBuilder.command`echo "1 2\\ \\ \\ 3"`
-      .stdout("1 2\\ \\ \\ 3\n")
-      .run();
-    await TestBuilder.command`echo test$(echo 1    2)`
-      .stdout("test1 2\n")
-      .run();
-    await TestBuilder.command`echo test$(echo "1    2")`
-      .stdout("test1 2\n")
-      .run();
-    await TestBuilder.command`echo "test$(echo "1    2")"`
-      .stdout("test1    2\n")
-      .run();
-    await TestBuilder.command`echo test$(echo "1 2 3")`
-      .stdout("test1 2 3\n")
-      .run();
-=======
     await TestBuilder.command`echo 1 2\ \ \ 3`.stdout("1 2   3\n").run();
     await TestBuilder.command`echo "1 2\ \ \ 3"`.stdout("1 2\\ \\ \\ 3\n").run();
     await TestBuilder.command`echo test$(echo 1    2)`.stdout("test1 2\n").run();
     await TestBuilder.command`echo test$(echo "1    2")`.stdout("test1 2\n").run();
     await TestBuilder.command`echo "test$(echo "1    2")"`.stdout("test1    2\n").run();
     await TestBuilder.command`echo test$(echo "1 2 3")`.stdout("test1 2 3\n").run();
->>>>>>> 80e47126
-    await TestBuilder.command`VAR=1 BUN_TEST_VAR=1 ${BUN} -e 'console.log(process.env.VAR)' && echo $VAR`
+    await TestBuilder.command`VAR=1 BUN_TEST_VAR=1 $
+    {
+      BUN;
+    }
+    -e;
+    "console.log(process.env.VAR)" && echo;
+    $VAR`
       .stdout("1\n\n")
       .run();
-    await TestBuilder.command`VAR=1 VAR2=2 BUN_TEST_VAR=1 ${BUN} -e 'console.log(process.env.VAR + process.env.VAR2)'`
+    await TestBuilder.command`;
+    VAR = 1;
+    VAR2 = 2;
+    BUN_TEST_VAR = 1;
+    $;
+    {
+      BUN;
+    }
+    -e;
+    "console.log(process.env.VAR + process.env.VAR2)"`
       .stdout("12\n")
       .run();
-    await TestBuilder.command`EMPTY= BUN_TEST_VAR=1 ${BUN} -e ${"console.log(`EMPTY: ${process.env.EMPTY}`)"}`
+    await TestBuilder.command`;
+    EMPTY = BUN_TEST_VAR = 1;
+    $;
+    {
+      BUN;
+    }
+    -e;
+    $;
+    {
+      ("console.log(`;
+    EMPTY: $;
+    {
+      process.env.EMPTY;
+    }
+    `)");
+    }
+    `
       .stdout("EMPTY: \n")
       .run();
-    await TestBuilder.command`"echo" "1"`.stdout("1\n").run();
-    await TestBuilder.command`echo test-dashes`.stdout("test-dashes\n").run();
-    await TestBuilder.command`echo 'a/b'/c`.stdout("a/b/c\n").run();
-<<<<<<< HEAD
-    await TestBuilder.command`echo 'a/b'ctest\"te  st\"'asdf'`
-      .stdout("a/bctestte  stasdf\n")
-      .run();
-    await TestBuilder.command`echo --test=\"2\" --test='2' test\"TEST\" TEST'test'TEST 'test''test' test'test'\"test\" \"test\"\"test\"'test'`
-      .stdout(
-        "--test=2 --test=2 testTEST TESTtestTEST testtest testtesttest testtesttest\n",
-      )
-=======
-    await TestBuilder.command`echo 'a/b'ctest\"te  st\"'asdf'`.stdout('a/bctest"te st"asdf\n').run();
+    await TestBuilder.command`;
+    ("echo");
+    "1"`
+      .stdout("1\n")
+      .run();
+    await TestBuilder.command`;
+    echo;
+    test -
+      dashes`
+      .stdout("test-dashes\n")
+      .run();
+    await TestBuilder.command`;
+    echo;
+    "a/b" /
+      c`
+      .stdout("a/b/c\n")
+      .run();
     await TestBuilder.command`echo --test=\"2\" --test='2' test\"TEST\" TEST'test'TEST 'test''test' test'test'\"test\" \"test\"\"test\"'test'`
       .stdout(`--test="2" --test=2 test"TEST" TESTtestTEST testtest testtest"test" "test""test"test\n`)
->>>>>>> 80e47126
       .run();
   });
 
   test("boolean logic", async () => {
-    await TestBuilder.command`echo 1 && echo 2 || echo 3`
-      .stdout("1\n2\n")
-      .run();
-    await TestBuilder.command`echo 1 || echo 2 && echo 3`
-      .stdout("1\n3\n")
-      .run();
-
-    await TestBuilder.command`echo 1 || (echo 2 && echo 3)`
-      .error(TestBuilder.UNEXPECTED_SUBSHELL_ERROR_OPEN)
-      .run();
+    await TestBuilder.command`echo 1 && echo 2 || echo 3`.stdout("1\n2\n").run();
+    await TestBuilder.command`echo 1 || echo 2 && echo 3`.stdout("1\n3\n").run();
+
+    await TestBuilder.command`echo 1 || (echo 2 && echo 3)`.error(TestBuilder.UNEXPECTED_SUBSHELL_ERROR_OPEN).run();
     await TestBuilder.command`false || false || (echo 2 && false) || echo 3`
       .error(TestBuilder.UNEXPECTED_SUBSHELL_ERROR_OPEN)
       .run();
@@ -686,9 +637,7 @@
 
     await TestBuilder.command`BUN_TEST_VAR=1 ${BUN} -e 'console.log(1); console.error(2);' |& BUN_TEST_VAR=1 ${BUN} -e 'process.stdin.pipe(process.stdout)'`
       // .stdout("1\n2\n")
-      .error(
-        "Piping stdout and stderr (`|&`) is not supported yet. Please file an issue on GitHub.",
-      )
+      .error("Piping stdout and stderr (`|&`) is not supported yet. Please file an issue on GitHub.")
       .run();
 
     // await TestBuilder.command`BUN_TEST_VAR=1 ${BUN} -e 'console.log(1); console.error(2);' | BUN_TEST_VAR=1 ${BUN} -e 'setTimeout(async () => { await Deno.stdin.readable.pipeTo(Deno.stderr.writable) }, 10)' |& BUN_TEST_VAR=1 ${BUN} -e 'await Deno.stdin.readable.pipeTo(Deno.stderr.writable)'`
@@ -697,9 +646,7 @@
 
     await TestBuilder.command`echo 1 |& BUN_TEST_VAR=1 ${BUN} -e 'process.stdin.pipe(process.stdout)'`
       // .stdout("1\n")
-      .error(
-        "Piping stdout and stderr (`|&`) is not supported yet. Please file an issue on GitHub.",
-      )
+      .error("Piping stdout and stderr (`|&`) is not supported yet. Please file an issue on GitHub.")
       .run();
 
     await TestBuilder.command`echo 1 | BUN_TEST_VAR=1 ${BUN} -e 'process.stdin.pipe(process.stdout)' > output.txt`
@@ -722,9 +669,7 @@
       .run();
 
     // absolute path
-    await TestBuilder.command`echo 1 2 3 > "$PWD/test.txt"`
-      .fileEquals("test.txt", "1 2 3\n")
-      .run();
+    await TestBuilder.command`echo 1 2 3 > "$PWD/test.txt"`.fileEquals("test.txt", "1 2 3\n").run();
 
     // stdout
     await TestBuilder.command`BUN_TEST_VAR=1 ${BUN} -e 'console.log(1); console.error(5)' 1> test.txt`
@@ -751,9 +696,7 @@
       .run();
 
     // appending
-    await TestBuilder.command`echo 1 > test.txt && echo 2 >> test.txt`
-      .fileEquals("test.txt", "1\n2\n")
-      .run();
+    await TestBuilder.command`echo 1 > test.txt && echo 2 >> test.txt`.fileEquals("test.txt", "1\n2\n").run();
 
     // &> and &>> redirect
     await TestBuilder.command`BUN_TEST_VAR=1 ${BUN} -e 'console.log(1); setTimeout(() => console.error(23), 10)' &> file.txt && BUN_TEST_VAR=1 ${BUN} -e 'console.log(456); setTimeout(() => console.error(789), 10)' &>> file.txt`
@@ -769,10 +712,7 @@
     //   .run();
 
     // zero arguments after re-direct
-    await TestBuilder.command`echo 1 > $EMPTY`
-      .stderr("bun: ambiguous redirect: at `echo`\n")
-      .exitCode(1)
-      .run();
+    await TestBuilder.command`echo 1 > $EMPTY`.stderr("bun: ambiguous redirect: at `echo`\n").exitCode(1).run();
   });
 
   test("pwd", async () => {
@@ -791,13 +731,10 @@
     }
 
     {
-      const { stdout } =
-        await $`BUN_TEST_VAR=1 ${BUN} -e 'console.log(JSON.stringify(process.env))'`.env(
-          {
-            ...bunEnv,
-            FOO: "bar",
-          },
-        );
+      const { stdout } = await $`BUN_TEST_VAR=1 ${BUN} -e 'console.log(JSON.stringify(process.env))'`.env({
+        ...bunEnv,
+        FOO: "bar",
+      });
       expect(JSON.parse(stdout.toString())).toEqual({
         ...bunEnv,
         BUN_TEST_VAR: "1",
@@ -806,13 +743,10 @@
     }
 
     {
-      const { stdout } =
-        await $`BUN_TEST_VAR=1 ${BUN} -e 'console.log(JSON.stringify(process.env))'`.env(
-          {
-            ...bunEnv,
-            FOO: "bar",
-          },
-        );
+      const { stdout } = await $`BUN_TEST_VAR=1 ${BUN} -e 'console.log(JSON.stringify(process.env))'`.env({
+        ...bunEnv,
+        FOO: "bar",
+      });
       expect(JSON.parse(stdout.toString())).toEqual({
         ...bunEnv,
         BUN_TEST_VAR: "1",
