--- conflicted
+++ resolved
@@ -1390,9 +1390,6 @@
 
             word_idx: u32,
             current_out: std.ArrayList(u8),
-<<<<<<< HEAD
-            state: Step,
-=======
             state: union(enum) {
                 normal,
                 braces,
@@ -1400,7 +1397,6 @@
                 done,
                 err: bun.shell.ShellErr,
             },
->>>>>>> 80e47126
             child_state: union(enum) {
                 idle,
                 cmd_subst: struct {
@@ -1415,15 +1411,6 @@
             },
             out: Result,
             out_idx: u32,
-
-            const Step = enum(u8) {
-                // tilde,
-                normal,
-                braces,
-                glob,
-                done,
-                err,
-            };
 
             const ParentPtr = StatePtrUnion(.{
                 Cmd,
@@ -1522,26 +1509,6 @@
 
                 this.state = .normal;
                 this.next();
-            }
-
-            pub fn nextStep(this: *Expansion) ?Step {
-                switch (this.state) {
-                    // .tilde => {
-                    //     return .normal;
-                    // },
-                    .normal => {
-                        return .braces;
-                    },
-                    .braces => {
-                        return .glob;
-                    },
-                    .glob => {
-                        return null;
-                    },
-                    .err => {
-                        return null;
-                    },
-                }
             }
 
             pub fn next(this: *Expansion) void {
