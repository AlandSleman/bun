const bun = @import("root").bun;
const FeatureFlags = bun.FeatureFlags;
const string = bun.string;
const Output = bun.Output;
const Global = bun.Global;
const Environment = bun.Environment;
const strings = bun.strings;
const MutableString = bun.MutableString;
const stringZ = bun.stringZ;
const default_allocator = bun.default_allocator;
const C = bun.C;
const std = @import("std");
const uws = @import("../deps/uws.zig");
const JSC = bun.JSC;
const DirInfo = @import("../resolver/dir_info.zig");
const File = bun.sys.File;
const JSLexer = bun.js_lexer;
const logger = bun.logger;

const js_parser = bun.js_parser;
const json_parser = bun.JSON;
const JSPrinter = bun.js_printer;

const linker = @import("../linker.zig");

const Api = @import("../api/schema.zig").Api;
const Path = bun.path;
const configureTransformOptionsForBun = @import("../bun.js/config.zig").configureTransformOptionsForBun;
const Command = @import("../cli.zig").Command;
const BunArguments = @import("../cli.zig").Arguments;
const bundler = bun.bundler;

const DotEnv = @import("../env_loader.zig");
const which = @import("../which.zig").which;
const Run = @import("../bun_js.zig").Run;
const Fs = @import("../fs.zig");
const FileSystem = Fs.FileSystem;
const Lock = @import("../lock.zig").Lock;
const URL = @import("../url.zig").URL;
const HTTP = bun.http;
const AsyncHTTP = HTTP.AsyncHTTP;
const HTTPChannel = HTTP.HTTPChannel;

const HeaderBuilder = HTTP.HeaderBuilder;

const Integrity = @import("./integrity.zig").Integrity;
const clap = bun.clap;
const ExtractTarball = @import("./extract_tarball.zig");
const Npm = @import("./npm.zig");
const Bitset = bun.bit_set.DynamicBitSetUnmanaged;
const z_allocator = @import("../memory_allocator.zig").z_allocator;
const Syscall = bun.sys;
const RunCommand = @import("../cli/run_command.zig").RunCommand;
const PackageManagerCommand = @import("../cli/package_manager_command.zig").PackageManagerCommand;
threadlocal var initialized_store = false;
const Futex = @import("../futex.zig");

pub const Lockfile = @import("./lockfile.zig");
const Walker = @import("../walker_skippable.zig");

// these bytes are skipped
// so we just make it repeat bun bun bun bun bun bun bun bun bun
// because why not
pub const alignment_bytes_to_repeat_buffer = [_]u8{0} ** 144;

const JSAst = bun.JSAst;

pub fn initializeStore() void {
    if (initialized_store) {
        JSAst.Expr.Data.Store.reset();
        JSAst.Stmt.Data.Store.reset();
        return;
    }

    initialized_store = true;
    JSAst.Expr.Data.Store.create(default_allocator);
    JSAst.Stmt.Data.Store.create(default_allocator);
}

/// The default store we use pre-allocates around 16 MB of memory per thread
/// That adds up in multi-threaded scenarios.
/// ASTMemoryAllocator uses a smaller fixed buffer allocator
pub fn initializeMiniStore() void {
    const MiniStore = struct {
        heap: bun.MimallocArena,
        memory_allocator: JSAst.ASTMemoryAllocator,

        pub threadlocal var instance: ?*@This() = null;
    };
    if (MiniStore.instance == null) {
        var mini_store = bun.default_allocator.create(MiniStore) catch @panic("OOM");
        mini_store.* = .{
            .heap = bun.MimallocArena.init() catch @panic("OOM"),
            .memory_allocator = undefined,
        };
        mini_store.memory_allocator = .{ .allocator = mini_store.heap.allocator() };
        mini_store.memory_allocator.reset();
        MiniStore.instance = mini_store;
        mini_store.memory_allocator.push();
    } else {
        var mini_store = MiniStore.instance.?;
        if (mini_store.memory_allocator.stack_allocator.fixed_buffer_allocator.end_index >= mini_store.memory_allocator.stack_allocator.fixed_buffer_allocator.buffer.len -| 1) {
            mini_store.heap.reset();
            mini_store.memory_allocator.allocator = mini_store.heap.allocator();
        }
        mini_store.memory_allocator.reset();
        mini_store.memory_allocator.push();
    }
}

const IdentityContext = @import("../identity_context.zig").IdentityContext;
const ArrayIdentityContext = @import("../identity_context.zig").ArrayIdentityContext;
const NetworkQueue = std.fifo.LinearFifo(*NetworkTask, .{ .Static = 32 });
const Semver = @import("./semver.zig");
const ExternalString = Semver.ExternalString;
const String = Semver.String;
const GlobalStringBuilder = @import("../string_builder.zig");
const SlicedString = Semver.SlicedString;
const Repository = @import("./repository.zig").Repository;
const Bin = @import("./bin.zig").Bin;
const Dependency = @import("./dependency.zig");
const Behavior = @import("./dependency.zig").Behavior;
const FolderResolution = @import("./resolvers/folder_resolver.zig").FolderResolution;

pub fn ExternalSlice(comptime Type: type) type {
    return ExternalSliceAligned(Type, null);
}

pub fn ExternalSliceAligned(comptime Type: type, comptime alignment_: ?u29) type {
    return extern struct {
        pub const alignment = alignment_ orelse @alignOf(*Type);
        pub const Slice = @This();

        pub const Child: type = Type;

        off: u32 = 0,
        len: u32 = 0,

        pub inline fn contains(this: Slice, id: u32) bool {
            return id >= this.off and id < (this.len + this.off);
        }

        pub inline fn get(this: Slice, in: []const Type) []const Type {
            if (comptime Environment.allow_assert) {
                std.debug.assert(this.off + this.len <= in.len);
            }
            // it should be impossible to address this out of bounds due to the minimum here
            return in.ptr[this.off..@min(in.len, this.off + this.len)];
        }

        pub inline fn mut(this: Slice, in: []Type) []Type {
            if (comptime Environment.allow_assert) {
                std.debug.assert(this.off + this.len <= in.len);
            }
            return in.ptr[this.off..@min(in.len, this.off + this.len)];
        }

        pub fn init(buf: []const Type, in: []const Type) Slice {
            // if (comptime Environment.allow_assert) {
            //     std.debug.assert(@intFromPtr(buf.ptr) <= @intFromPtr(in.ptr));
            //     std.debug.assert((@intFromPtr(in.ptr) + in.len) <= (@intFromPtr(buf.ptr) + buf.len));
            // }

            return Slice{
                .off = @as(u32, @truncate((@intFromPtr(in.ptr) - @intFromPtr(buf.ptr)) / @sizeOf(Type))),
                .len = @as(u32, @truncate(in.len)),
            };
        }
    };
}

pub const PackageID = u32;
pub const DependencyID = u32;
pub const invalid_package_id = std.math.maxInt(PackageID);

pub const ExternalStringList = ExternalSlice(ExternalString);
pub const VersionSlice = ExternalSlice(Semver.Version);

pub const ExternalStringMap = extern struct {
    name: ExternalStringList = .{},
    value: ExternalStringList = .{},
};

pub const PackageNameHash = u64; // Use String.Builder.stringHash to compute this
pub const TruncatedPackageNameHash = u32; // @truncate String.Builder.stringHash to compute this

pub const Aligner = struct {
    pub fn write(comptime Type: type, comptime Writer: type, writer: Writer, pos: usize) !usize {
        const to_write = skipAmount(Type, pos);

        const remainder: string = alignment_bytes_to_repeat_buffer[0..@min(to_write, alignment_bytes_to_repeat_buffer.len)];
        try writer.writeAll(remainder);

        return to_write;
    }

    pub inline fn skipAmount(comptime Type: type, pos: usize) usize {
        return std.mem.alignForward(usize, pos, @alignOf(Type)) - pos;
    }
};

const NetworkTask = struct {
    http: AsyncHTTP = undefined,
    task_id: u64,
    url_buf: []const u8 = &[_]u8{},
    retried: u16 = 0,
    allocator: std.mem.Allocator,
    request_buffer: MutableString = undefined,
    response_buffer: MutableString = undefined,
    package_manager: *PackageManager,
    callback: union(Task.Tag) {
        package_manifest: struct {
            loaded_manifest: ?Npm.PackageManifest = null,
            name: strings.StringOrTinyString,
        },
        extract: ExtractTarball,
        git_clone: void,
        git_checkout: void,
        local_tarball: void,
    },
    next: ?*NetworkTask = null,

    pub const DedupeMap = std.HashMap(u64, void, IdentityContext(u64), 80);

    pub fn notify(this: *NetworkTask, _: anytype) void {
        defer this.package_manager.wake();
        this.package_manager.async_network_task_queue.push(this);
    }

    // We must use a less restrictive Accept header value
    // https://github.com/oven-sh/bun/issues/341
    // https://www.jfrog.com/jira/browse/RTFACT-18398
    const accept_header_value = "application/vnd.npm.install-v1+json; q=1.0, application/json; q=0.8, */*";

    const default_headers_buf: string = "Accept" ++ accept_header_value;

    fn appendAuth(header_builder: *HeaderBuilder, scope: *const Npm.Registry.Scope) void {
        if (scope.token.len > 0) {
            header_builder.appendFmt("Authorization", "Bearer {s}", .{scope.token});
        } else if (scope.auth.len > 0) {
            header_builder.appendFmt("Authorization", "Basic {s}", .{scope.auth});
        } else {
            return;
        }
        header_builder.append("npm-auth-type", "legacy");
    }

    fn countAuth(header_builder: *HeaderBuilder, scope: *const Npm.Registry.Scope) void {
        if (scope.token.len > 0) {
            header_builder.count("Authorization", "");
            header_builder.content.cap += "Bearer ".len + scope.token.len;
        } else if (scope.auth.len > 0) {
            header_builder.count("Authorization", "");
            header_builder.content.cap += "Basic ".len + scope.auth.len;
        } else {
            return;
        }
        header_builder.count("npm-auth-type", "legacy");
    }

    // The first time this happened!
    //
    // "peerDependencies": {
    //   "@ianvs/prettier-plugin-sort-imports": "*",
    //   "prettier-plugin-twig-melody": "*"
    // },
    // "peerDependenciesMeta": {
    //   "@ianvs/prettier-plugin-sort-imports": {
    //     "optional": true
    //   },
    // Example case ^
    // `@ianvs/prettier-plugin-sort-imports` is peer and also optional but was not marked optional because
    // the offset would be 0 and the current loop index is also 0.
    // const invalidate_manifest_cache_because_optional_peer_dependencies_were_not_marked_as_optional_if_the_optional_peer_dependency_offset_was_equal_to_the_current_index = 1697871350;
    // ----
    // The second time this happened!
    //
    // pre-release sorting when the number of segments between dots were different, was sorted incorrectly
    // so we must invalidate the manifest cache once again.
    //
    // example:
    //
    //  1.0.0-pre.a.b > 1.0.0-pre.a
    //  before ordering said the left was smaller than the right
    //
    // const invalidate_manifest_cache_because_prerelease_segments_were_sorted_incorrectly_sometimes = 1697871350;
    //
    // ----
    // The third time this happened!
    //
    // pre-release sorting bug again! If part of the pre-release segment is a number, and the other pre-release part is a string,
    // it would order them incorrectly by comparing them as strings.
    //
    // example:
    //
    // 1.0.0-alpha.22 < 1.0.0-alpha.1beta
    // before: false
    // after: true
    //
    const invalidate_manifest_cache_because_prerelease_segments_were_sorted_incorrectly_sometimes = 1702425477;

    pub fn forManifest(
        this: *NetworkTask,
        name: string,
        allocator: std.mem.Allocator,
        scope: *const Npm.Registry.Scope,
        loaded_manifest: ?*const Npm.PackageManifest,
        warn_on_error: bool,
    ) !void {
        this.url_buf = blk: {

            // Not all registries support scoped package names when fetching the manifest.
            // registry.npmjs.org supports both "@storybook%2Faddons" and "@storybook/addons"
            // Other registries like AWS codeartifact only support the former.
            // "npm" CLI requests the manifest with the encoded name.
            var arena = std.heap.ArenaAllocator.init(bun.default_allocator);
            defer arena.deinit();
            var stack_fallback_allocator = std.heap.stackFallback(512, arena.allocator());
            var encoded_name = name;
            if (strings.containsChar(name, '/')) {
                encoded_name = try std.mem.replaceOwned(u8, stack_fallback_allocator.get(), name, "/", "%2f");
            }

            const tmp = bun.JSC.URL.join(
                bun.String.fromUTF8(scope.url.href),
                bun.String.fromUTF8(encoded_name),
            );
            defer tmp.deref();

            if (tmp.tag == .Dead) {
                const msg = .{
                    .fmt = "Failed to join registry {} and package {} URLs",
                    .args = .{ bun.fmt.QuotedFormatter{ .text = scope.url.href }, bun.fmt.QuotedFormatter{ .text = name } },
                };

                if (warn_on_error)
                    this.package_manager.log.addWarningFmt(null, .{}, allocator, msg.fmt, msg.args) catch unreachable
                else
                    this.package_manager.log.addErrorFmt(null, .{}, allocator, msg.fmt, msg.args) catch unreachable;

                return error.InvalidURL;
            }

            if (!(tmp.hasPrefixComptime("https://") or tmp.hasPrefixComptime("http://"))) {
                const msg = .{
                    .fmt = "Registry URL must be http:// or https://\nReceived: \"{}\"",
                    .args = .{tmp},
                };

                if (warn_on_error)
                    this.package_manager.log.addWarningFmt(null, .{}, allocator, msg.fmt, msg.args) catch unreachable
                else
                    this.package_manager.log.addErrorFmt(null, .{}, allocator, msg.fmt, msg.args) catch unreachable;

                return error.InvalidURL;
            }

            // This actually duplicates the string! So we defer deref the WTF managed one above.
            break :blk try tmp.toOwnedSlice(allocator);
        };

        var last_modified: string = "";
        var etag: string = "";
        if (loaded_manifest) |manifest| {
            if (manifest.pkg.public_max_age > invalidate_manifest_cache_because_prerelease_segments_were_sorted_incorrectly_sometimes) {
                last_modified = manifest.pkg.last_modified.slice(manifest.string_buf);
                etag = manifest.pkg.etag.slice(manifest.string_buf);
            }
        }

        var header_builder = HeaderBuilder{};

        countAuth(&header_builder, scope);

        if (etag.len != 0) {
            header_builder.count("If-None-Match", etag);
        } else if (last_modified.len != 0) {
            header_builder.count("If-Modified-Since", last_modified);
        }

        if (header_builder.header_count > 0) {
            header_builder.count("Accept", accept_header_value);
            if (last_modified.len > 0 and etag.len > 0) {
                header_builder.content.count(last_modified);
            }
            try header_builder.allocate(allocator);

            appendAuth(&header_builder, scope);

            if (etag.len != 0) {
                header_builder.append("If-None-Match", etag);
            } else if (last_modified.len != 0) {
                header_builder.append("If-Modified-Since", last_modified);
            }

            header_builder.append("Accept", accept_header_value);

            if (last_modified.len > 0 and etag.len > 0) {
                last_modified = header_builder.content.append(last_modified);
            }
        } else {
            try header_builder.entries.append(
                allocator,
                .{
                    .name = .{ .offset = 0, .length = @as(u32, @truncate("Accept".len)) },
                    .value = .{ .offset = "Accept".len, .length = @as(u32, @truncate(default_headers_buf.len - "Accept".len)) },
                },
            );
            header_builder.header_count = 1;
            header_builder.content = GlobalStringBuilder{ .ptr = @as([*]u8, @ptrFromInt(@intFromPtr(bun.span(default_headers_buf).ptr))), .len = default_headers_buf.len, .cap = default_headers_buf.len };
        }

        this.response_buffer = try MutableString.init(allocator, 0);
        this.allocator = allocator;

        const url = URL.parse(this.url_buf);
        this.http = AsyncHTTP.init(allocator, .GET, url, header_builder.entries, header_builder.content.ptr.?[0..header_builder.content.len], &this.response_buffer, "", 0, this.getCompletionCallback(), HTTP.FetchRedirect.follow, .{
            .http_proxy = this.package_manager.httpProxy(url),
        });
        this.http.client.reject_unauthorized = this.package_manager.tlsRejectUnauthorized();

        if (PackageManager.verbose_install) {
            this.http.client.verbose = true;
        }

        this.callback = .{
            .package_manifest = .{
                .name = try strings.StringOrTinyString.initAppendIfNeeded(name, *FileSystem.FilenameStore, &FileSystem.FilenameStore.instance),
                .loaded_manifest = if (loaded_manifest) |manifest| manifest.* else null,
            },
        };

        if (PackageManager.verbose_install) {
            this.http.verbose = true;
            this.http.client.verbose = true;
        }

        // Incase the ETag causes invalidation, we fallback to the last modified date.
        if (last_modified.len != 0) {
            this.http.client.force_last_modified = true;
            this.http.client.if_modified_since = last_modified;
        }
    }

    pub fn getCompletionCallback(this: *NetworkTask) HTTP.HTTPClientResult.Callback {
        return HTTP.HTTPClientResult.Callback.New(*NetworkTask, notify).init(this);
    }

    pub fn schedule(this: *NetworkTask, batch: *ThreadPool.Batch) void {
        this.http.schedule(this.allocator, batch);
    }

    pub fn forTarball(
        this: *NetworkTask,
        allocator: std.mem.Allocator,
        tarball_: *const ExtractTarball,
        scope: *const Npm.Registry.Scope,
    ) !void {
        this.callback = .{ .extract = tarball_.* };
        const tarball = &this.callback.extract;
        const tarball_url = tarball.url.slice();
        if (tarball_url.len == 0) {
            this.url_buf = try ExtractTarball.buildURL(
                scope.url.href,
                tarball.name,
                tarball.resolution.value.npm.version,
                this.package_manager.lockfile.buffers.string_bytes.items,
            );
        } else {
            this.url_buf = tarball_url;
        }

        if (!(strings.hasPrefixComptime(this.url_buf, "https://") or strings.hasPrefixComptime(this.url_buf, "http://"))) {
            const msg = .{
                .fmt = "Expected tarball URL to start with https:// or http://, got {} while fetching package {}",
                .args = .{ bun.fmt.QuotedFormatter{ .text = this.url_buf }, bun.fmt.QuotedFormatter{ .text = tarball.name.slice() } },
            };

            this.package_manager.log.addErrorFmt(null, .{}, allocator, msg.fmt, msg.args) catch unreachable;
            return error.InvalidURL;
        }

        this.response_buffer = try MutableString.init(allocator, 0);
        this.allocator = allocator;

        var header_builder = HeaderBuilder{};

        countAuth(&header_builder, scope);

        var header_buf: string = "";
        if (header_builder.header_count > 0) {
            try header_builder.allocate(allocator);

            appendAuth(&header_builder, scope);

            header_buf = header_builder.content.ptr.?[0..header_builder.content.len];
        }

        const url = URL.parse(this.url_buf);

        this.http = AsyncHTTP.init(allocator, .GET, url, header_builder.entries, header_buf, &this.response_buffer, "", 0, this.getCompletionCallback(), HTTP.FetchRedirect.follow, .{
            .http_proxy = this.package_manager.httpProxy(url),
        });
        this.http.client.reject_unauthorized = this.package_manager.tlsRejectUnauthorized();
        if (PackageManager.verbose_install) {
            this.http.client.verbose = true;
        }
    }
};

pub const Origin = enum(u8) {
    local = 0,
    npm = 1,
    tarball = 2,
};

pub const Features = struct {
    dependencies: bool = true,
    dev_dependencies: bool = false,
    is_main: bool = false,
    optional_dependencies: bool = false,
    peer_dependencies: bool = true,
    trusted_dependencies: bool = false,
    workspaces: bool = false,

    check_for_duplicate_dependencies: bool = false,

    pub fn behavior(this: Features) Behavior {
        var out: u8 = 0;
        out |= @as(u8, @intFromBool(this.dependencies)) << 1;
        out |= @as(u8, @intFromBool(this.optional_dependencies)) << 2;
        out |= @as(u8, @intFromBool(this.dev_dependencies)) << 3;
        out |= @as(u8, @intFromBool(this.peer_dependencies)) << 4;
        out |= @as(u8, @intFromBool(this.workspaces)) << 5;
        return @as(Behavior, @enumFromInt(out));
    }

    pub const main = Features{
        .check_for_duplicate_dependencies = true,
        .dev_dependencies = true,
        .is_main = true,
        .optional_dependencies = true,
        .trusted_dependencies = true,
        .workspaces = true,
    };

    pub const folder = Features{
        .dev_dependencies = true,
        .optional_dependencies = true,
    };

    pub const workspace = Features{
        .dev_dependencies = true,
        .optional_dependencies = true,
        .trusted_dependencies = true,
    };

    pub const link = Features{
        .dependencies = false,
        .peer_dependencies = false,
    };

    pub const npm = Features{
        .optional_dependencies = true,
    };

    pub const tarball = npm;

    pub const npm_manifest = Features{
        .optional_dependencies = true,
    };
};

pub const PreinstallState = enum(u2) {
    unknown = 0,
    done = 1,
    extract = 2,
    extracting = 3,
};

/// Schedule long-running callbacks for a task
/// Slow stuff is broken into tasks, each can run independently without locks
const Task = struct {
    tag: Tag,
    request: Request,
    data: Data,
    status: Status = Status.waiting,
    threadpool_task: ThreadPool.Task = ThreadPool.Task{ .callback = &callback },
    log: logger.Log,
    id: u64,
    err: ?anyerror = null,
    package_manager: *PackageManager,
    next: ?*Task = null,

    /// An ID that lets us register a callback without keeping the same pointer around
    pub fn NewID(comptime Hasher: type, comptime IDType: type) type {
        return struct {
            pub fn forNPMPackage(package_name: string, package_version: Semver.Version) IDType {
                var hasher = Hasher.init(0);
                hasher.update("npm-package:");
                hasher.update(package_name);
                hasher.update("@");
                hasher.update(std.mem.asBytes(&package_version));
                return hasher.final();
            }

            pub fn forBinLink(package_id: PackageID) IDType {
                var hasher = Hasher.init(0);
                hasher.update("bin-link:");
                hasher.update(std.mem.asBytes(&package_id));
                return hasher.final();
            }

            pub fn forManifest(name: string) IDType {
                var hasher = Hasher.init(0);
                hasher.update("manifest:");
                hasher.update(name);
                return hasher.final();
            }

            pub fn forTarball(url: string) IDType {
                var hasher = Hasher.init(0);
                hasher.update("tarball:");
                hasher.update(url);
                return hasher.final();
            }

            // These cannot change:
            // We persist them to the filesystem.
            pub fn forGitClone(url: string) IDType {
                var hasher = Hasher.init(0);
                hasher.update(url);
                return @as(u64, 4 << 61) | @as(u64, @as(u61, @truncate(hasher.final())));
            }

            pub fn forGitCheckout(url: string, resolved: string) IDType {
                var hasher = Hasher.init(0);
                hasher.update(url);
                hasher.update("@");
                hasher.update(resolved);
                return @as(u64, 5 << 61) | @as(u64, @as(u61, @truncate(hasher.final())));
            }
        };
    }
    pub const Id = NewID(bun.Wyhash11, u64);

    pub fn callback(task: *ThreadPool.Task) void {
        Output.Source.configureThread();
        defer Output.flush();

<<<<<<< HEAD
        var this: *Task = @fieldParentPtr("threadpool_task", task);

        defer this.package_manager.wake();
=======
        var this = @fieldParentPtr(Task, "threadpool_task", task);
        const manager = this.package_manager;
        defer {
            manager.resolve_tasks.push(this);
            manager.wake();
        }
>>>>>>> 5baa2fbb

        switch (this.tag) {
            .package_manifest => {
                const allocator = bun.default_allocator;
                var manifest = &this.request.package_manifest;
                const body = manifest.network.response_buffer.move();

                defer {
                    bun.default_allocator.free(body);
                }
                const package_manifest = Npm.Registry.getPackageMetadata(
                    allocator,
                    manifest.network.http.response.?,
                    body,
                    &this.log,
                    manifest.name.slice(),
                    manifest.network.callback.package_manifest.loaded_manifest,
                    manager,
                ) catch |err| {
                    if (comptime Environment.isDebug) {
                        if (@errorReturnTrace()) |trace| {
                            std.debug.dumpStackTrace(trace.*);
                        }
                    }
                    this.err = err;
                    this.status = Status.fail;
                    this.data = .{ .package_manifest = .{} };
                    return;
                };

                switch (package_manifest) {
                    .fresh, .cached => |result| {
                        this.status = Status.success;
                        this.data = .{ .package_manifest = result };
                        return;
                    },
                    .not_found => {
                        this.log.addErrorFmt(null, logger.Loc.Empty, allocator, "404 - GET {s}", .{
                            this.request.package_manifest.name.slice(),
                        }) catch unreachable;
                        this.status = Status.fail;
                        this.data = .{ .package_manifest = .{} };
                        return;
                    },
                }
            },
            .extract => {
                const bytes = this.request.extract.network.response_buffer.move();

                defer {
                    bun.default_allocator.free(bytes);
                }

                const result = this.request.extract.tarball.run(
                    bytes,
                ) catch |err| {
                    if (comptime Environment.isDebug) {
                        if (@errorReturnTrace()) |trace| {
                            std.debug.dumpStackTrace(trace.*);
                        }
                    }

                    this.err = err;
                    this.status = Status.fail;
                    this.data = .{ .extract = .{} };
                    return;
                };

                this.data = .{ .extract = result };
                this.status = Status.success;
            },
            .git_clone => {
                const name = this.request.git_clone.name.slice();
                const url = this.request.git_clone.url.slice();
                const dir = brk: {
                    if (Repository.tryHTTPS(url)) |https| break :brk Repository.download(
                        manager.allocator,
                        manager.env,
                        manager.log,
                        manager.getCacheDirectory(),
                        this.id,
                        name,
                        https,
                    ) catch null;
                    break :brk null;
                } orelse Repository.download(
                    manager.allocator,
                    manager.env,
                    manager.log,
                    manager.getCacheDirectory(),
                    this.id,
                    name,
                    url,
                ) catch |err| {
                    this.err = err;
                    this.status = Status.fail;
                    this.data = .{ .git_clone = bun.invalid_fd };

                    return;
                };

                manager.git_repositories.put(manager.allocator, this.id, bun.toFD(dir.fd)) catch unreachable;
                this.data = .{
                    .git_clone = bun.toFD(dir.fd),
                };
                this.status = Status.success;
            },
            .git_checkout => {
                const git_checkout = &this.request.git_checkout;
                const data = Repository.checkout(
                    manager.allocator,
                    manager.env,
                    manager.log,
                    manager.getCacheDirectory(),
                    git_checkout.repo_dir.asDir(),
                    git_checkout.name.slice(),
                    git_checkout.url.slice(),
                    git_checkout.resolved.slice(),
                ) catch |err| {
                    this.err = err;
                    this.status = Status.fail;
                    this.data = .{ .git_checkout = .{} };

                    return;
                };

                this.data = .{
                    .git_checkout = data,
                };
                this.status = Status.success;
            },
            .local_tarball => {
                const result = readAndExtract(
                    manager.allocator,
                    &this.request.local_tarball.tarball,
                ) catch |err| {
                    if (comptime Environment.isDebug) {
                        if (@errorReturnTrace()) |trace| {
                            std.debug.dumpStackTrace(trace.*);
                        }
                    }

                    this.err = err;
                    this.status = Status.fail;
                    this.data = .{ .extract = .{} };

                    return;
                };

                this.data = .{ .extract = result };
                this.status = Status.success;
            },
        }
    }

    fn readAndExtract(allocator: std.mem.Allocator, tarball: *const ExtractTarball) !ExtractData {
        const bytes = try File.readFromUserInput(std.fs.cwd(), tarball.url.slice(), allocator).unwrap();
        defer allocator.free(bytes);
        return tarball.run(bytes);
    }

    pub const Tag = enum(u3) {
        package_manifest = 0,
        extract = 1,
        git_clone = 2,
        git_checkout = 3,
        local_tarball = 4,
    };

    pub const Status = enum {
        waiting,
        success,
        fail,
    };

    pub const Data = union {
        package_manifest: Npm.PackageManifest,
        extract: ExtractData,
        git_clone: bun.FileDescriptor,
        git_checkout: ExtractData,
    };

    pub const Request = union {
        /// package name
        // todo: Registry URL
        package_manifest: struct {
            name: strings.StringOrTinyString,
            network: *NetworkTask,
        },
        extract: struct {
            network: *NetworkTask,
            tarball: ExtractTarball,
        },
        git_clone: struct {
            name: strings.StringOrTinyString,
            url: strings.StringOrTinyString,
        },
        git_checkout: struct {
            repo_dir: bun.FileDescriptor,
            dependency_id: DependencyID,
            name: strings.StringOrTinyString,
            url: strings.StringOrTinyString,
            resolved: strings.StringOrTinyString,
            resolution: Resolution,
        },
        local_tarball: struct {
            tarball: ExtractTarball,
        },
    };
};

pub const ExtractData = struct {
    url: string = "",
    resolved: string = "",
    json_path: string = "",
    json_buf: []u8 = "",
};

pub const PackageInstall = struct {
    cache_dir: std.fs.Dir,
    destination_dir: std.fs.Dir,
    cache_dir_subpath: stringZ = "",
    destination_dir_subpath: stringZ = "",
    destination_dir_subpath_buf: []u8,

    allocator: std.mem.Allocator,

    progress: *Progress,

    package_name: string,
    package_version: string,
    file_count: u32 = 0,

    const debug = Output.scoped(.install, true);

    pub const Summary = struct {
        fail: u32 = 0,
        success: u32 = 0,
        skipped: u32 = 0,
        successfully_installed: ?Bitset = null,

        /// Package name hash -> number of scripts skipped.
        /// Multiple versions of the same package might add to the count, and each version
        /// might have a different number of scripts
        packages_with_blocked_scripts: std.AutoArrayHashMapUnmanaged(TruncatedPackageNameHash, usize) = .{},
    };

    pub const Method = enum {
        clonefile,

        /// Slower than clonefile
        clonefile_each_dir,

        /// On macOS, slow.
        /// On Linux, fast.
        hardlink,

        /// Slowest if single-threaded
        /// Note that copyfile does technically support recursion
        /// But I suspect it is slower in practice than manually doing it because:
        /// - it adds syscalls
        /// - it runs in userspace
        /// - it reads each dir twice incase the first pass modifies it
        copyfile,

        /// Used for file: when file: points to a parent directory
        /// example: "file:../"
        symlink,

        const BackendSupport = std.EnumArray(Method, bool);
        pub const map = std.ComptimeStringMap(Method, .{
            .{ "clonefile", Method.clonefile },
            .{ "clonefile_each_dir", Method.clonefile_each_dir },
            .{ "hardlink", Method.hardlink },
            .{ "copyfile", Method.copyfile },
            .{ "symlink", Method.symlink },
        });

        pub const macOS = BackendSupport.initDefault(false, .{
            .clonefile = true,
            .clonefile_each_dir = true,
            .hardlink = true,
            .copyfile = true,
            .symlink = true,
        });

        pub const linux = BackendSupport.initDefault(false, .{
            .hardlink = true,
            .copyfile = true,
            .symlink = true,
        });

        pub const windows = BackendSupport.initDefault(false, .{
            .hardlink = true,
            .copyfile = true,
        });

        pub inline fn isSupported(this: Method) bool {
            if (comptime Environment.isMac) return macOS.get(this);
            if (comptime Environment.isLinux) return linux.get(this);
            if (comptime Environment.isWindows) return windows.get(this);

            return false;
        }
    };

    // 1. verify that .bun-tag exists (was it installed from bun?)
    // 2. check .bun-tag against the resolved version
    fn verifyGitResolution(this: *PackageInstall, repo: *const Repository, buf: []const u8) bool {
        bun.copy(u8, this.destination_dir_subpath_buf[this.destination_dir_subpath.len..], std.fs.path.sep_str ++ ".bun-tag");
        this.destination_dir_subpath_buf[this.destination_dir_subpath.len + std.fs.path.sep_str.len + ".bun-tag".len] = 0;
        const bun_tag_path: [:0]u8 = this.destination_dir_subpath_buf[0 .. this.destination_dir_subpath.len + std.fs.path.sep_str.len + ".bun-tag".len :0];
        defer this.destination_dir_subpath_buf[this.destination_dir_subpath.len] = 0;
        var git_tag_stack_fallback = std.heap.stackFallback(2048, bun.default_allocator);
        const allocator = git_tag_stack_fallback.get();

        const bun_tag_file = File.readFrom(
            this.destination_dir,
            bun_tag_path,
            allocator,
        ).unwrap() catch return false;
        defer allocator.free(bun_tag_file);

        return strings.eqlLong(repo.resolved.slice(buf), bun_tag_file, true);
    }

    pub fn verify(
        this: *PackageInstall,
        resolution: *const Resolution,
        buf: []const u8,
    ) bool {
        return switch (resolution.tag) {
            .git => this.verifyGitResolution(&resolution.value.git, buf),
            .github => this.verifyGitResolution(&resolution.value.github, buf),
            else => this.verifyPackageJSONNameAndVersion(),
        };
    }

    fn verifyPackageJSONNameAndVersion(this: *PackageInstall) bool {
        const allocator = this.allocator;
        var total: usize = 0;
        var read: usize = 0;

        var body_pool = Npm.Registry.BodyPool.get(allocator);
        var mutable: MutableString = body_pool.data;
        defer {
            body_pool.data = mutable;
            Npm.Registry.BodyPool.release(body_pool);
        }

        // Read the file
        // Return false on any error.
        // Don't keep it open while we're parsing the JSON.
        // The longer the file stays open, the more likely it causes issues for
        // other processes on Windows.
        const source = brk: {
            mutable.reset();
            mutable.list.expandToCapacity();
            bun.copy(u8, this.destination_dir_subpath_buf[this.destination_dir_subpath.len..], std.fs.path.sep_str ++ "package.json");
            this.destination_dir_subpath_buf[this.destination_dir_subpath.len + std.fs.path.sep_str.len + "package.json".len] = 0;
            const package_json_path: [:0]u8 = this.destination_dir_subpath_buf[0 .. this.destination_dir_subpath.len + std.fs.path.sep_str.len + "package.json".len :0];
            defer this.destination_dir_subpath_buf[this.destination_dir_subpath.len] = 0;

            var package_json_file = File.openat(this.destination_dir, package_json_path, bun.O.RDONLY, 0).unwrap() catch return false;
            defer package_json_file.close();

            // Heuristic: most package.jsons will be less than 2048 bytes.
            read = package_json_file.read(mutable.list.items[total..]).unwrap() catch return false;
            var remain = mutable.list.items[@min(total, read)..];
            if (read > 0 and remain.len < 1024) {
                mutable.growBy(4096) catch return false;
                mutable.list.expandToCapacity();
            }

            while (read > 0) : (read = package_json_file.read(remain).unwrap() catch return false) {
                total += read;

                mutable.list.expandToCapacity();
                remain = mutable.list.items[total..];

                if (remain.len < 1024) {
                    mutable.growBy(4096) catch return false;
                }
                mutable.list.expandToCapacity();
                remain = mutable.list.items[total..];
            }

            // If it's not long enough to have {"name": "foo", "version": "1.2.0"}, there's no way it's valid
            if (total < "{\"name\":\"\",\"version\":\"\"}".len + this.package_name.len + this.package_version.len) return false;

            break :brk logger.Source.initPathString(bun.span(package_json_path), mutable.list.items[0..total]);
        };

        var log = logger.Log.init(allocator);
        defer log.deinit();

        initializeStore();

        var package_json_checker = json_parser.PackageJSONVersionChecker.init(allocator, &source, &log) catch return false;
        _ = package_json_checker.parseExpr() catch return false;
        if (!package_json_checker.has_found_name or !package_json_checker.has_found_version or log.errors > 0) return false;
        const found_version = package_json_checker.found_version;
        // Check if the version matches
        if (!strings.eql(found_version, this.package_version)) {
            const offset = brk: {
                // ASCII only.
                for (0..found_version.len) |c| {
                    switch (found_version[c]) {
                        // newlines & whitespace
                        ' ',
                        '\t',
                        '\n',
                        '\r',
                        std.ascii.control_code.vt,
                        std.ascii.control_code.ff,

                        // version separators
                        'v',
                        '=',
                        => {},
                        else => {
                            break :brk c;
                        },
                    }
                }
                // If we didn't find any of these characters, there's no point in checking the version again.
                // it will never match.
                return false;
            };

            if (!strings.eql(found_version[offset..], this.package_version)) return false;
        }

        // lastly, check the name.
        return strings.eql(package_json_checker.found_name, this.package_name);
    }

    pub const Result = union(Tag) {
        success: void,
        fail: struct {
            err: anyerror,
            step: Step,

            pub inline fn isPackageMissingFromCache(this: @This()) bool {
                return (this.err == error.FileNotFound or this.err == error.ENOENT) and this.step == .opening_cache_dir;
            }
        },

        pub inline fn success() Result {
            return .{ .success = {} };
        }

        pub fn fail(err: anyerror, step: Step) Result {
            return .{
                .fail = .{
                    .err = err,
                    .step = step,
                },
            };
        }

        pub fn isFail(this: @This()) bool {
            return switch (this) {
                .success => false,
                .fail => true,
            };
        }

        pub const Tag = enum {
            success,
            fail,
        };
    };

    pub const Step = enum {
        copyfile,
        opening_cache_dir,
        opening_dest_dir,
        copying_files,
        linking,

        pub fn name(this: Step) []const u8 {
            return switch (this) {
                .copyfile, .copying_files => "copying files from cache to destination",
                .opening_cache_dir => "opening cache/package/version dir",
                .opening_dest_dir => "opening node_modules/package dir",
                .linking => "linking bins",
            };
        }
    };

    var supported_method: Method = if (Environment.isMac)
        Method.clonefile
    else
        Method.hardlink;

    fn installWithClonefileEachDir(this: *PackageInstall) !Result {
        var cached_package_dir = bun.openDir(this.cache_dir, this.cache_dir_subpath) catch |err| return Result{
            .fail = .{ .err = err, .step = .opening_cache_dir },
        };
        defer cached_package_dir.close();
        var walker_ = Walker.walk(
            cached_package_dir,
            this.allocator,
            &[_]bun.OSPathSlice{},
            &[_]bun.OSPathSlice{},
        ) catch |err| return Result{
            .fail = .{ .err = err, .step = .opening_cache_dir },
        };
        defer walker_.deinit();

        const FileCopier = struct {
            pub fn copy(
                destination_dir_: std.fs.Dir,
                walker: *Walker,
            ) !u32 {
                var real_file_count: u32 = 0;
                var stackpath: [bun.MAX_PATH_BYTES]u8 = undefined;
                while (try walker.next()) |entry| {
                    switch (entry.kind) {
                        .directory => {
                            _ = bun.sys.mkdirat(bun.toFD(destination_dir_.fd), entry.path, 0o755);
                        },
                        .file => {
                            bun.copy(u8, &stackpath, entry.path);
                            stackpath[entry.path.len] = 0;
                            const path: [:0]u8 = stackpath[0..entry.path.len :0];
                            const basename: [:0]u8 = stackpath[entry.path.len - entry.basename.len .. entry.path.len :0];
                            switch (C.clonefileat(
                                entry.dir.fd,
                                basename,
                                destination_dir_.fd,
                                path,
                                0,
                            )) {
                                0 => {},
                                else => |errno| switch (std.posix.errno(errno)) {
                                    .XDEV => return error.NotSupported, // not same file system
                                    .OPNOTSUPP => return error.NotSupported,
                                    .NOENT => return error.FileNotFound,
                                    // sometimes the downlowded npm package has already node_modules with it, so just ignore exist error here
                                    .EXIST => {},
                                    .ACCES => return error.AccessDenied,
                                    else => return error.Unexpected,
                                },
                            }

                            real_file_count += 1;
                        },
                        else => {},
                    }
                }

                return real_file_count;
            }
        };

        var subdir = this.destination_dir.makeOpenPath(bun.span(this.destination_dir_subpath), .{}) catch |err| return Result{
            .fail = .{ .err = err, .step = .opening_dest_dir },
        };

        defer subdir.close();

        this.file_count = FileCopier.copy(
            subdir,
            &walker_,
        ) catch |err| return Result{
            .fail = .{ .err = err, .step = .copying_files },
        };

        return Result{
            .success = {},
        };
    }

    // https://www.unix.com/man-page/mojave/2/fclonefileat/
    fn installWithClonefile(this: *PackageInstall) !Result {
        if (comptime !Environment.isMac) @compileError("clonefileat() is macOS only.");

        if (this.destination_dir_subpath[0] == '@') {
            if (strings.indexOfCharZ(this.destination_dir_subpath, std.fs.path.sep)) |slash| {
                this.destination_dir_subpath_buf[slash] = 0;
                const subdir = this.destination_dir_subpath_buf[0..slash :0];
                this.destination_dir.makeDirZ(subdir) catch {};
                this.destination_dir_subpath_buf[slash] = std.fs.path.sep;
            }
        }

        return switch (C.clonefileat(
            this.cache_dir.fd,
            this.cache_dir_subpath,
            this.destination_dir.fd,
            this.destination_dir_subpath,
            0,
        )) {
            0 => .{ .success = {} },
            else => |errno| switch (std.posix.errno(errno)) {
                .XDEV => error.NotSupported, // not same file system
                .OPNOTSUPP => error.NotSupported,
                .NOENT => error.FileNotFound,
                // We first try to delete the directory
                // But, this can happen if this package contains a node_modules folder
                // We want to continue installing as many packages as we can, so we shouldn't block while downloading
                // We use the slow path in this case
                .EXIST => try this.installWithClonefileEachDir(),
                .ACCES => return error.AccessDenied,
                else => error.Unexpected,
            },
        };
    }

    const InstallDirState = struct {
        cached_package_dir: std.fs.Dir = undefined,
        walker: Walker = undefined,
        subdir: std.fs.Dir = if (Environment.isWindows) std.fs.Dir{ .fd = std.os.windows.INVALID_HANDLE_VALUE } else undefined,
        buf: bun.windows.WPathBuffer = if (Environment.isWindows) undefined else {},
        buf2: bun.windows.WPathBuffer = if (Environment.isWindows) undefined else {},
        to_copy_buf: if (Environment.isWindows) []u16 else void = if (Environment.isWindows) undefined else {},
        to_copy_buf2: if (Environment.isWindows) []u16 else void = if (Environment.isWindows) undefined else {},

        pub fn deinit(this: *@This()) void {
            if (!Environment.isWindows) {
                this.subdir.close();
            }
            defer this.walker.deinit();
            defer this.cached_package_dir.close();
        }
    };

    threadlocal var node_fs_for_package_installer: bun.JSC.Node.NodeFS = .{};

    fn initInstallDir(this: *PackageInstall, state: *InstallDirState) Result {
        const destbase = this.destination_dir;
        const destpath = this.destination_dir_subpath;

        state.cached_package_dir = bun.openDir(this.cache_dir, this.cache_dir_subpath) catch |err| return Result{
            .fail = .{ .err = err, .step = .opening_cache_dir },
        };
        state.walker = Walker.walk(
            state.cached_package_dir,
            this.allocator,
            &[_]bun.OSPathSlice{},
            &[_]bun.OSPathSlice{},
        ) catch |err| {
            state.cached_package_dir.close();
            return Result.fail(err, .opening_cache_dir);
        };

        if (!Environment.isWindows) {
            state.subdir = destbase.makeOpenPath(bun.span(destpath), .{
                .iterate = true,
                .access_sub_paths = true,
            }) catch |err| {
                state.cached_package_dir.close();
                state.walker.deinit();
                return Result.fail(err, .opening_dest_dir);
            };
            return Result.success();
        }

        const dest_path_length = bun.windows.kernel32.GetFinalPathNameByHandleW(destbase.fd, &state.buf, state.buf.len, 0);
        if (dest_path_length == 0) {
            const e = bun.windows.Win32Error.get();
            const err = if (e.toSystemErrno()) |sys_err| bun.errnoToZigErr(sys_err) else error.Unexpected;
            state.cached_package_dir.close();
            state.walker.deinit();
            return Result.fail(err, .opening_dest_dir);
        }

        var i: usize = dest_path_length;
        if (state.buf[i] != '\\') {
            state.buf[i] = '\\';
            i += 1;
        }

        i += bun.strings.toWPathNormalized(state.buf[i..], destpath).len;
        state.buf[i] = std.fs.path.sep_windows;
        i += 1;
        state.buf[i] = 0;
        const fullpath = state.buf[0..i :0];

        _ = node_fs_for_package_installer.mkdirRecursiveOSPathImpl(void, {}, fullpath, 0, false).unwrap() catch |err| {
            state.cached_package_dir.close();
            state.walker.deinit();
            return Result.fail(err, .copying_files);
        };
        state.to_copy_buf = state.buf[fullpath.len..];

        const cache_path_length = bun.windows.kernel32.GetFinalPathNameByHandleW(state.cached_package_dir.fd, &state.buf2, state.buf2.len, 0);
        if (cache_path_length == 0) {
            const e = bun.windows.Win32Error.get();
            const err = if (e.toSystemErrno()) |sys_err| bun.errnoToZigErr(sys_err) else error.Unexpected;
            state.cached_package_dir.close();
            state.walker.deinit();
            return Result.fail(err, .copying_files);
        }
        const cache_path = state.buf2[0..cache_path_length];
        var to_copy_buf2: []u16 = undefined;
        if (state.buf2[cache_path.len - 1] != '\\') {
            state.buf2[cache_path.len] = '\\';
            to_copy_buf2 = state.buf2[cache_path.len + 1 ..];
        } else {
            to_copy_buf2 = state.buf2[cache_path.len..];
        }

        state.to_copy_buf2 = to_copy_buf2;
        return Result.success();
    }

    fn installWithCopyfile(this: *PackageInstall) Result {
        var state = InstallDirState{};
        const res = this.initInstallDir(&state);
        if (res.isFail()) return res;
        defer state.deinit();

        const FileCopier = struct {
            pub fn copy(
                destination_dir_: std.fs.Dir,
                walker: *Walker,
                progress_: *Progress,
                to_copy_into1: if (Environment.isWindows) []u16 else void,
                head1: if (Environment.isWindows) []u16 else void,
                to_copy_into2: if (Environment.isWindows) []u16 else void,
                head2: if (Environment.isWindows) []u16 else void,
            ) !u32 {
                var real_file_count: u32 = 0;

                var copy_file_state: bun.CopyFileState = .{};

                while (try walker.next()) |entry| {
                    if (comptime Environment.isWindows) {
                        switch (entry.kind) {
                            .directory, .file => {},
                            else => continue,
                        }

                        if (entry.path.len > to_copy_into1.len or entry.path.len > to_copy_into2.len) {
                            return error.NameTooLong;
                        }

                        @memcpy(to_copy_into1[0..entry.path.len], entry.path);
                        head1[entry.path.len + (head1.len - to_copy_into1.len)] = 0;
                        const dest: [:0]u16 = head1[0 .. entry.path.len + head1.len - to_copy_into1.len :0];

                        @memcpy(to_copy_into2[0..entry.path.len], entry.path);
                        head2[entry.path.len + (head1.len - to_copy_into2.len)] = 0;
                        const src: [:0]u16 = head2[0 .. entry.path.len + head2.len - to_copy_into2.len :0];

                        switch (entry.kind) {
                            .directory => {
                                if (bun.windows.CreateDirectoryExW(src.ptr, dest.ptr, null) == 0) {
                                    bun.MakePath.makePath(u16, destination_dir_, entry.path) catch {};
                                }
                            },
                            .file => {
                                if (bun.windows.CopyFileW(src.ptr, dest.ptr, 0) == 0) {
                                    if (bun.Dirname.dirname(u16, entry.path)) |entry_dirname| {
                                        bun.MakePath.makePath(u16, destination_dir_, entry_dirname) catch {};
                                        if (bun.windows.CopyFileW(src.ptr, dest.ptr, 0) != 0) {
                                            continue;
                                        }
                                    }

                                    progress_.root.end();
                                    progress_.refresh();

                                    if (bun.windows.Win32Error.get().toSystemErrno()) |err| {
                                        Output.prettyError("<r><red>{s}<r>: copying file {}", .{ @tagName(err), bun.fmt.fmtOSPath(entry.path, .{}) });
                                    } else {
                                        Output.prettyError("<r><red>error<r> copying file {}", .{bun.fmt.fmtOSPath(entry.path, .{})});
                                    }

                                    Global.crash();
                                }
                            },
                            else => unreachable, // handled above
                        }
                    } else {
                        if (entry.kind != .file) continue;
                        real_file_count += 1;
                        const openFile = std.fs.Dir.openFile;
                        const createFile = std.fs.Dir.createFile;

                        var in_file = try openFile(entry.dir, entry.basename, .{ .mode = .read_only });
                        defer in_file.close();

                        var outfile = createFile(destination_dir_, entry.path, .{}) catch brk: {
                            if (bun.Dirname.dirname(bun.OSPathChar, entry.path)) |entry_dirname| {
                                bun.MakePath.makePath(bun.OSPathChar, destination_dir_, entry_dirname) catch {};
                            }
                            break :brk createFile(destination_dir_, entry.path, .{}) catch |err| {
                                progress_.root.end();

                                progress_.refresh();

                                Output.prettyErrorln("<r><red>{s}<r>: copying file {}", .{ @errorName(err), bun.fmt.fmtOSPath(entry.path, .{}) });
                                Global.crash();
                            };
                        };
                        defer outfile.close();

                        if (comptime Environment.isPosix) {
                            const stat = in_file.stat() catch continue;
                            _ = C.fchmod(outfile.handle, @intCast(stat.mode));
                        }

                        bun.copyFileWithState(in_file.handle, outfile.handle, &copy_file_state) catch |err| {
                            progress_.root.end();

                            progress_.refresh();

                            Output.prettyError("<r><red>{s}<r>: copying file {}", .{ @errorName(err), bun.fmt.fmtOSPath(entry.path, .{}) });
                            Global.crash();
                        };
                    }
                }

                return real_file_count;
            }
        };

        this.file_count = FileCopier.copy(
            state.subdir,
            &state.walker,
            this.progress,
            if (Environment.isWindows) state.to_copy_buf else void{},
            if (Environment.isWindows) &state.buf else void{},
            if (Environment.isWindows) state.to_copy_buf2 else void{},
            if (Environment.isWindows) &state.buf2 else void{},
        ) catch |err| return Result{
            .fail = .{ .err = err, .step = .copying_files },
        };

        return Result{
            .success = {},
        };
    }

    fn NewTaskQueue(comptime TaskType: type) type {
        return struct {
            remaining: std.atomic.Value(u32) = std.atomic.Value(u32).init(0),
            errored_task: ?*TaskType = null,
            thread_pool: *ThreadPool,
            wake_value: std.atomic.Value(u32) = std.atomic.Value(u32).init(0),

            pub fn completeOne(this: *@This()) void {
                @fence(.Release);
                if (this.remaining.fetchSub(1, .Monotonic) == 1) {
                    _ = this.wake_value.fetchAdd(1, .Monotonic);
                    bun.Futex.wake(&this.wake_value, std.math.maxInt(u32));
                }
            }

            pub fn push(this: *@This(), task: *TaskType) void {
                _ = this.remaining.fetchAdd(1, .Monotonic);
                this.thread_pool.schedule(bun.ThreadPool.Batch.from(&task.task));
            }

            pub fn wait(this: *@This()) void {
                @fence(.Acquire);
                this.wake_value.store(0, .Monotonic);
                while (this.remaining.load(.Monotonic) > 0) {
                    bun.Futex.wait(&this.wake_value, 0, std.time.ns_per_ms * 5) catch {};
                }
            }
        };
    }

    const HardLinkWindowsInstallTask = struct {
        bytes: []u16,
        src: [:0]bun.OSPathChar,
        dest: [:0]bun.OSPathChar,
        basename: u16,
        task: bun.JSC.WorkPoolTask = .{ .callback = &runFromThreadPool },
        err: ?anyerror = null,

        pub const Queue = NewTaskQueue(@This());
        var queue: Queue = undefined;
        pub fn getQueue() *Queue {
            queue = Queue{
                .thread_pool = &PackageManager.instance.thread_pool,
            };
            return &queue;
        }

        pub fn init(src: []const bun.OSPathChar, dest: []const bun.OSPathChar, basename: []const bun.OSPathChar) *@This() {
            const allocation_size =
                (src.len) + 1 + (dest.len) + 1;

            const combined = bun.default_allocator.alloc(u16, allocation_size) catch bun.outOfMemory();
            var remaining = combined;
            @memcpy(remaining[0..src.len], src);
            remaining[src.len] = 0;
            const src_ = remaining[0..src.len :0];
            remaining = remaining[src.len + 1 ..];

            @memcpy(remaining[0..dest.len], dest);
            remaining[dest.len] = 0;
            const dest_ = remaining[0..dest.len :0];
            remaining = remaining[dest.len + 1 ..];

            return @This().new(.{
                .bytes = combined,
                .src = src_,
                .dest = dest_,
                .basename = @truncate(basename.len),
            });
        }

        pub fn runFromThreadPool(task: *bun.JSC.WorkPoolTask) void {
            var iter = @fieldParentPtr(@This(), "task", task);
            defer queue.completeOne();
            if (iter.run()) |err| {
                iter.err = err;
                queue.errored_task = iter;
                return;
            }
            iter.deinit();
        }

        pub fn deinit(task: *@This()) void {
            bun.default_allocator.free(task.bytes);
            task.destroy();
        }

        pub usingnamespace bun.New(@This());

        pub fn run(task: *@This()) ?anyerror {
            const src = task.src;
            const dest = task.dest;

            if (bun.windows.CreateHardLinkW(dest.ptr, src.ptr, null) != 0) {
                return null;
            }

            switch (bun.windows.GetLastError()) {
                .ALREADY_EXISTS, .FILE_EXISTS, .CANNOT_MAKE => {
                    // Race condition: this shouldn't happen
                    if (comptime Environment.isDebug)
                        debug(
                            "CreateHardLinkW returned EEXIST, this shouldn't happen: {}",
                            .{bun.fmt.fmtPath(u16, dest, .{})},
                        );
                    _ = bun.windows.DeleteFileW(dest.ptr);
                    if (bun.windows.CreateHardLinkW(dest.ptr, src.ptr, null) != 0) {
                        return null;
                    }
                },
                else => {},
            }

            dest[dest.len - task.basename - 1] = 0;
            const dirpath = dest[0 .. dest.len - task.basename - 1 :0];
            _ = node_fs_for_package_installer.mkdirRecursiveOSPathImpl(void, {}, dirpath, 0, false).unwrap() catch {};
            dest[dest.len - task.basename - 1] = std.fs.path.sep;

            if (bun.windows.CreateHardLinkW(dest.ptr, src.ptr, null) != 0) {
                return null;
            }

            if (PackageManager.verbose_install) {
                const once_log = struct {
                    var once = false;

                    pub fn get() bool {
                        const prev = once;
                        once = true;
                        return !prev;
                    }
                }.get();

                if (once_log) {
                    Output.warn("CreateHardLinkW failed, falling back to CopyFileW: {} -> {}\n", .{
                        bun.fmt.fmtOSPath(src, .{}),
                        bun.fmt.fmtOSPath(dest, .{}),
                    });
                }
            }

            if (bun.windows.CopyFileW(src.ptr, dest.ptr, 0) != 0) {
                return null;
            }

            return bun.errnoToZigErr(bun.windows.getLastErrno());
        }
    };

    fn installWithHardlink(this: *PackageInstall) !Result {
        var state = InstallDirState{};
        const res = this.initInstallDir(&state);
        if (res.isFail()) return res;
        defer state.deinit();

        const FileCopier = struct {
            pub fn copy(
                destination_dir: std.fs.Dir,
                walker: *Walker,
                to_copy_into1: if (Environment.isWindows) []u16 else void,
                head1: if (Environment.isWindows) []u16 else void,
                to_copy_into2: if (Environment.isWindows) []u16 else void,
                head2: if (Environment.isWindows) []u16 else void,
            ) !u32 {
                var real_file_count: u32 = 0;
                var queue = if (Environment.isWindows) HardLinkWindowsInstallTask.getQueue() else {};

                while (try walker.next()) |entry| {
                    if (comptime Environment.isPosix) {
                        switch (entry.kind) {
                            .directory => {
                                bun.MakePath.makePath(std.meta.Elem(@TypeOf(entry.path)), destination_dir, entry.path) catch {};
                            },
                            .file => {
                                std.posix.linkat(entry.dir.fd, entry.basename, destination_dir.fd, entry.path, 0) catch |err| {
                                    if (err != error.PathAlreadyExists) {
                                        return err;
                                    }

                                    std.posix.unlinkat(destination_dir.fd, entry.path, 0) catch {};
                                    try std.posix.linkat(entry.dir.fd, entry.basename, destination_dir.fd, entry.path, 0);
                                };

                                real_file_count += 1;
                            },
                            else => {},
                        }
                    } else {
                        switch (entry.kind) {
                            .file => {},
                            else => continue,
                        }

                        if (entry.path.len > to_copy_into1.len or entry.path.len > to_copy_into2.len) {
                            return error.NameTooLong;
                        }

                        @memcpy(to_copy_into1[0..entry.path.len], entry.path);
                        head1[entry.path.len + (head1.len - to_copy_into1.len)] = 0;
                        const dest: [:0]u16 = head1[0 .. entry.path.len + head1.len - to_copy_into1.len :0];

                        @memcpy(to_copy_into2[0..entry.path.len], entry.path);
                        head2[entry.path.len + (head1.len - to_copy_into2.len)] = 0;
                        const src: [:0]u16 = head2[0 .. entry.path.len + head2.len - to_copy_into2.len :0];

                        queue.push(HardLinkWindowsInstallTask.init(src, dest, entry.basename));
                        real_file_count += 1;
                    }
                }

                if (comptime Environment.isWindows) {
                    queue.wait();

                    if (queue.errored_task) |task| {
                        if (task.err) |err| {
                            return err;
                        }
                    }
                }

                return real_file_count;
            }
        };

        this.file_count = FileCopier.copy(
            state.subdir,
            &state.walker,
            state.to_copy_buf,
            if (Environment.isWindows) &state.buf else void{},
            state.to_copy_buf2,
            if (Environment.isWindows) &state.buf2 else void{},
        ) catch |err| {
            if (comptime Environment.isDebug) {
                if (@errorReturnTrace()) |trace| {
                    std.debug.dumpStackTrace(trace.*);
                }
            }
            if (comptime Environment.isWindows) {
                if (err == error.FailedToCopyFile) {
                    return Result.fail(err, .copying_files);
                }
            } else if (err == error.NotSameFileSystem or err == error.ENXIO) {
                return err;
            }
            return Result.fail(err, .copying_files);
        };

        return Result{
            .success = {},
        };
    }

    fn installWithSymlink(this: *PackageInstall) !Result {
        var state = InstallDirState{};
        const res = this.initInstallDir(&state);
        if (res.isFail()) return res;
        defer state.deinit();

        var buf2: bun.PathBuffer = undefined;
        var to_copy_buf2: []u8 = undefined;
        if (Environment.isPosix) {
            const cache_dir_path = try bun.getFdPath(state.cached_package_dir.fd, &buf2);
            if (cache_dir_path.len > 0 and cache_dir_path[cache_dir_path.len - 1] != std.fs.path.sep) {
                buf2[cache_dir_path.len] = std.fs.path.sep;
                to_copy_buf2 = buf2[cache_dir_path.len + 1 ..];
            } else {
                to_copy_buf2 = buf2[cache_dir_path.len..];
            }
        }

        const FileCopier = struct {
            pub fn copy(
                destination_dir: std.fs.Dir,
                walker: *Walker,
                to_copy_into1: if (Environment.isWindows) []u16 else void,
                head1: if (Environment.isWindows) []u16 else void,
                to_copy_into2: []if (Environment.isWindows) u16 else u8,
                head2: []if (Environment.isWindows) u16 else u8,
            ) !u32 {
                var real_file_count: u32 = 0;
                while (try walker.next()) |entry| {
                    if (comptime Environment.isPosix) {
                        switch (entry.kind) {
                            .directory => {
                                bun.MakePath.makePath(std.meta.Elem(@TypeOf(entry.path)), destination_dir, entry.path) catch {};
                            },
                            .file => {
                                @memcpy(to_copy_into2[0..entry.path.len], entry.path);
                                head2[entry.path.len + (head2.len - to_copy_into2.len)] = 0;
                                const target: [:0]u8 = head2[0 .. entry.path.len + head2.len - to_copy_into2.len :0];

                                std.posix.symlinkat(target, destination_dir.fd, entry.path) catch |err| {
                                    if (err != error.PathAlreadyExists) {
                                        return err;
                                    }

                                    std.posix.unlinkat(destination_dir.fd, entry.path, 0) catch {};
                                    try std.posix.symlinkat(entry.basename, destination_dir.fd, entry.path);
                                };

                                real_file_count += 1;
                            },
                            else => {},
                        }
                    } else {
                        switch (entry.kind) {
                            .directory, .file => {},
                            else => continue,
                        }

                        if (entry.path.len > to_copy_into1.len or entry.path.len > to_copy_into2.len) {
                            return error.NameTooLong;
                        }

                        @memcpy(to_copy_into1[0..entry.path.len], entry.path);
                        head1[entry.path.len + (head1.len - to_copy_into1.len)] = 0;
                        const dest: [:0]u16 = head1[0 .. entry.path.len + head1.len - to_copy_into1.len :0];

                        @memcpy(to_copy_into2[0..entry.path.len], entry.path);
                        head2[entry.path.len + (head1.len - to_copy_into2.len)] = 0;
                        const src: [:0]u16 = head2[0 .. entry.path.len + head2.len - to_copy_into2.len :0];

                        switch (entry.kind) {
                            .directory => {
                                if (bun.windows.CreateDirectoryExW(src.ptr, dest.ptr, null) == 0) {
                                    bun.MakePath.makePath(u16, destination_dir, entry.path) catch {};
                                }
                            },
                            .file => {
                                switch (bun.sys.symlinkW(dest, src, .{})) {
                                    .err => |err| {
                                        if (bun.Dirname.dirname(u16, entry.path)) |entry_dirname| {
                                            bun.MakePath.makePath(u16, destination_dir, entry_dirname) catch {};
                                            if (bun.sys.symlinkW(dest, src, .{}) == .result) {
                                                continue;
                                            }
                                        }

                                        if (PackageManager.verbose_install) {
                                            const once_log = struct {
                                                var once = false;

                                                pub fn get() bool {
                                                    const prev = once;
                                                    once = true;
                                                    return !prev;
                                                }
                                            }.get();

                                            if (once_log) {
                                                Output.warn("CreateHardLinkW failed, falling back to CopyFileW: {} -> {}\n", .{
                                                    bun.fmt.fmtOSPath(src, .{}),
                                                    bun.fmt.fmtOSPath(dest, .{}),
                                                });
                                            }
                                        }

                                        return bun.errnoToZigErr(err.errno);
                                    },
                                    .result => {},
                                }
                            },
                            else => unreachable, // handled above
                        }
                    }
                }

                return real_file_count;
            }
        };

        this.file_count = FileCopier.copy(
            state.subdir,
            &state.walker,
            if (Environment.isWindows) state.to_copy_buf else void{},
            if (Environment.isWindows) &state.buf else void{},
            if (Environment.isWindows) state.to_copy_buf2 else to_copy_buf2,
            if (Environment.isWindows) &state.buf2 else &buf2,
        ) catch |err| {
            if (comptime Environment.isWindows) {
                if (err == error.FailedToCopyFile) {
                    return Result.fail(err, .copying_files);
                }
            } else if (err == error.NotSameFileSystem or err == error.ENXIO) {
                return err;
            }
            return Result.fail(err, .copying_files);
        };

        return Result{
            .success = {},
        };
    }

    pub fn uninstall(this: *PackageInstall) void {
        this.destination_dir.deleteTree(bun.span(this.destination_dir_subpath)) catch {};
    }

    pub fn uninstallBeforeInstall(this: *PackageInstall) void {
        // TODO(dylan-conway): depth first package installation to allow lifecycle scripts to start earlier
        //
        // if (this.install_order == .depth_first) {
        //     var subpath_dir = this.destination_dir.open(this.destination_dir_subpath, .{}) catch return;
        //     defer subpath_dir.close();
        //     var iter = subpath_dir.iterateAssumeFirstIteration();
        //     while (iter.next() catch null) |entry| {
        //         // skip node_modules because installation is depth first
        //         if (entry.kind != .directory or !strings.eqlComptime(entry.name, "node_modules")) {
        //             this.destination_dir.deleteTree(entry.name) catch {};
        //         }
        //     }
        // } else {
        //     this.destination_dir.deleteTree(bun.span(this.destination_dir_subpath)) catch {};
        // }
        var rand_path_buf: [48]u8 = undefined;
        const temp_path = std.fmt.bufPrintZ(&rand_path_buf, ".old-{}", .{std.fmt.fmtSliceHexUpper(std.mem.asBytes(&bun.fastRandom()))}) catch unreachable;
        switch (bun.sys.renameat(bun.toFD(this.destination_dir), this.destination_dir_subpath, bun.toFD(this.destination_dir), temp_path)) {
            .err => {
                // if it fails, that means the directory doesn't exist or was inaccessible
            },
            .result => {
                this.destination_dir.deleteTree(temp_path) catch {};
            },
        }
    }

    pub fn isDanglingSymlink(path: [:0]const u8) bool {
        if (comptime Environment.isLinux) {
            const rc = Syscall.system.open(path, .{ .PATH = true }, @as(u32, 0));
            switch (Syscall.getErrno(rc)) {
                .SUCCESS => {
                    _ = Syscall.system.close(@intCast(rc));
                    return false;
                },
                else => return true,
            }
        } else if (comptime Environment.isWindows) {
            switch (bun.sys.sys_uv.open(path, 0, 0)) {
                .err => {
                    return true;
                },
                .result => |fd| {
                    _ = bun.sys.close(fd);
                    return false;
                },
            }
        } else {
            const rc = Syscall.system.open(path, .{}, @as(u32, 0));
            switch (Syscall.getErrno(rc)) {
                .SUCCESS => {
                    _ = Syscall.system.close(rc);
                    return false;
                },
                else => return true,
            }
        }
    }

    pub fn isDanglingWindowsBinLink(node_mod_fd: bun.FileDescriptor, path: []const u16, temp_buffer: []u8) bool {
        const WinBinLinkingShim = @import("./windows-shim/BinLinkingShim.zig");
        const bin_path = bin_path: {
            const fd = bun.sys.openatWindows(node_mod_fd, path, bun.O.RDONLY).unwrap() catch return true;
            defer _ = bun.sys.close(fd);
            const size = fd.asFile().readAll(temp_buffer) catch return true;
            const decoded = WinBinLinkingShim.looseDecode(temp_buffer[0..size]) orelse return true;
            std.debug.assert(decoded.flags.isValid()); // looseDecode ensures valid flags
            break :bin_path decoded.bin_path;
        };

        {
            const fd = bun.sys.openatWindows(node_mod_fd, bin_path, bun.O.RDONLY).unwrap() catch return true;
            _ = bun.sys.close(fd);
        }

        return false;
    }

    pub fn installFromLink(this: *PackageInstall, skip_delete: bool) Result {
        const dest_path = this.destination_dir_subpath;
        // If this fails, we don't care.
        // we'll catch it the next error
        if (!skip_delete and !strings.eqlComptime(dest_path, ".")) this.uninstallBeforeInstall();

        const subdir = std.fs.path.dirname(dest_path);

        var dest_buf: bun.PathBuffer = undefined;
        // cache_dir_subpath in here is actually the full path to the symlink pointing to the linked package
        const symlinked_path = this.cache_dir_subpath;
        var to_buf: [bun.MAX_PATH_BYTES]u8 = undefined;
        const to_path = this.cache_dir.realpath(symlinked_path, &to_buf) catch |err| return Result{
            .fail = .{
                .err = err,
                .step = .linking,
            },
        };

        const dest = std.fs.path.basename(dest_path);
        // When we're linking on Windows, we want to avoid keeping the source directory handle open
        if (comptime Environment.isWindows) {
            var wbuf: bun.WPathBuffer = undefined;
            const dest_path_length = bun.windows.kernel32.GetFinalPathNameByHandleW(this.destination_dir.fd, &wbuf, dest_buf.len, 0);
            if (dest_path_length == 0) {
                const e = bun.windows.Win32Error.get();
                const err = if (e.toSystemErrno()) |sys_err| bun.errnoToZigErr(sys_err) else error.Unexpected;
                return Result.fail(err, .linking);
            }

            var i: usize = dest_path_length;
            if (wbuf[i] != '\\') {
                wbuf[i] = '\\';
                i += 1;
            }

            if (subdir) |dir| {
                i += bun.strings.toWPathNormalized(wbuf[i..], dir).len;
                wbuf[i] = std.fs.path.sep_windows;
                i += 1;
                wbuf[i] = 0;
                const fullpath = wbuf[0..i :0];

                _ = node_fs_for_package_installer.mkdirRecursiveOSPathImpl(void, {}, fullpath, 0, false).unwrap() catch |err| {
                    return Result.fail(err, .linking);
                };
            }

            const res = strings.copyUTF16IntoUTF8(dest_buf[0..], []const u16, wbuf[0..i], true);
            var offset: usize = res.written;
            if (dest_buf[offset - 1] != std.fs.path.sep_windows) {
                dest_buf[offset] = std.fs.path.sep_windows;
                offset += 1;
            }
            @memcpy(dest_buf[offset .. offset + dest.len], dest);
            offset += dest.len;
            dest_buf[offset] = 0;

            const dest_z = dest_buf[0..offset :0];

            to_buf[to_path.len] = 0;
            const to_path_z = to_buf[0..to_path.len :0];

            // https://github.com/npm/cli/blob/162c82e845d410ede643466f9f8af78a312296cc/workspaces/arborist/lib/arborist/reify.js#L738
            // https://github.com/npm/cli/commit/0e58e6f6b8f0cd62294642a502c17561aaf46553
            switch (bun.sys.symlinkOrJunctionOnWindows(to_path_z, dest_z)) {
                .err => |err_| brk: {
                    var err = err_;
                    if (err.getErrno() == .EXIST) {
                        _ = bun.sys.unlink(to_path_z);
                        switch (bun.sys.symlinkOrJunctionOnWindows(to_path_z, dest_z)) {
                            .err => |e| err = e,
                            .result => break :brk,
                        }
                    }

                    return Result{
                        .fail = .{
                            .err = bun.errnoToZigErr(err.errno),
                            .step = .linking,
                        },
                    };
                },
                .result => {},
            }
        } else {
            var dest_dir = if (subdir) |dir| brk: {
                break :brk bun.MakePath.makeOpenPath(this.destination_dir, dir, .{}) catch |err| return Result{
                    .fail = .{
                        .err = err,
                        .step = .linking,
                    },
                };
            } else this.destination_dir;
            defer {
                if (subdir != null) dest_dir.close();
            }

            const dest_dir_path = bun.getFdPath(dest_dir.fd, &dest_buf) catch |err| return Result{
                .fail = .{
                    .err = err,
                    .step = .linking,
                },
            };

            const target = Path.relative(dest_dir_path, to_path);
            std.posix.symlinkat(target, dest_dir.fd, dest) catch |err| return Result{
                .fail = .{
                    .err = err,
                    .step = .linking,
                },
            };
        }

        if (isDanglingSymlink(symlinked_path)) return Result{
            .fail = .{
                .err = error.DanglingSymlink,
                .step = .linking,
            },
        };

        return Result{
            .success = {},
        };
    }

    pub fn install(this: *PackageInstall, skip_delete: bool) Result {

        // If this fails, we don't care.
        // we'll catch it the next error
        if (!skip_delete and !strings.eqlComptime(this.destination_dir_subpath, ".")) this.uninstallBeforeInstall();

        var supported_method_to_use = if (strings.eqlComptime(this.cache_dir_subpath, ".") or strings.hasPrefixComptime(this.cache_dir_subpath, ".."))
            Method.symlink
        else
            supported_method;

        switch (supported_method_to_use) {
            .clonefile => {
                if (comptime Environment.isMac) {

                    // First, attempt to use clonefile
                    // if that fails due to ENOTSUP, mark it as unsupported and then fall back to copyfile
                    if (this.installWithClonefile()) |result| {
                        return result;
                    } else |err| {
                        switch (err) {
                            error.NotSupported => {
                                supported_method = .copyfile;
                                supported_method_to_use = .copyfile;
                            },
                            error.FileNotFound => return Result{
                                .fail = .{ .err = error.FileNotFound, .step = .opening_cache_dir },
                            },
                            else => return Result{
                                .fail = .{ .err = err, .step = .copying_files },
                            },
                        }
                    }
                }
            },
            .clonefile_each_dir => {
                if (comptime Environment.isMac) {
                    if (this.installWithClonefileEachDir()) |result| {
                        return result;
                    } else |err| {
                        switch (err) {
                            error.NotSupported => {
                                supported_method = .copyfile;
                                supported_method_to_use = .copyfile;
                            },
                            error.FileNotFound => return Result{
                                .fail = .{ .err = error.FileNotFound, .step = .opening_cache_dir },
                            },
                            else => return Result{
                                .fail = .{ .err = err, .step = .copying_files },
                            },
                        }
                    }
                }
            },
            .hardlink => {
                if (this.installWithHardlink()) |result| {
                    return result;
                } else |err| outer: {
                    if (comptime !Environment.isWindows) {
                        if (err == error.NotSameFileSystem) {
                            supported_method = .copyfile;
                            supported_method_to_use = .copyfile;
                            break :outer;
                        }
                    }

                    switch (err) {
                        error.FileNotFound => return Result{
                            .fail = .{ .err = error.FileNotFound, .step = .opening_cache_dir },
                        },
                        else => return Result{
                            .fail = .{ .err = err, .step = .copying_files },
                        },
                    }
                }
            },
            .symlink => {
                if (comptime Environment.isWindows) {
                    supported_method_to_use = .copyfile;
                } else {
                    if (this.installWithSymlink()) |result| {
                        return result;
                    } else |err| {
                        switch (err) {
                            error.FileNotFound => return Result{
                                .fail = .{ .err = error.FileNotFound, .step = .opening_cache_dir },
                            },
                            else => return Result{
                                .fail = .{ .err = err, .step = .copying_files },
                            },
                        }
                    }
                }
            },
            else => {},
        }

        if (supported_method_to_use != .copyfile) return Result{
            .success = {},
        };

        // TODO: linux io_uring
        return this.installWithCopyfile();
    }
};

const NodeModulesFolder = struct {
    fd: ?bun.FileDescriptor = null,
    tree_id: Lockfile.Tree.Id = 0,
    path: std.ArrayList(u8) = std.ArrayList(u8).init(bun.default_allocator),

    pub fn deinit(this: *NodeModulesFolder) void {
        if (this.fd) |fd| {
            this.fd = null;
            if (std.fs.cwd().fd == fd.cast()) {
                return;
            }

            _ = bun.sys.close(fd);
        }

        this.path.clearAndFree();
    }

    pub fn dir(this: *NodeModulesFolder, root: std.fs.Dir) !std.fs.Dir {
        if (this.fd) |fd| {
            return fd.asDir();
        }

        if (root.fd == std.fs.cwd().fd) {
            this.fd = bun.toFD(std.fs.cwd());
            return root;
        }

        const out = brk: {
            if (comptime Environment.isPosix) {
                break :brk try root.makeOpenPath(this.path.items, .{ .iterate = true, .access_sub_paths = true });
            }

            try bun.MakePath.makePath(u8, root, this.path.items);
            break :brk (try bun.sys.openDirAtWindowsA(bun.toFD(root), this.path.items, .{
                .can_rename_or_delete = false,
                .create = true,
                .read_only = false,
            }).unwrap()).asDir();
        };
        this.fd = bun.toFD(out.fd);
        return out;
    }
};

pub const Resolution = @import("./resolution.zig").Resolution;
const Progress = std.Progress;
const TaggedPointer = @import("../tagged_pointer.zig");
const TaskCallbackContext = union(Tag) {
    dependency: DependencyID,
    node_modules_folder: NodeModulesFolder,
    root_dependency: DependencyID,
    root_request_id: PackageID,
    pub const Tag = enum {
        dependency,
        node_modules_folder,
        root_dependency,
        root_request_id,
    };
};

const TaskCallbackList = std.ArrayListUnmanaged(TaskCallbackContext);
const TaskDependencyQueue = std.HashMapUnmanaged(u64, TaskCallbackList, IdentityContext(u64), 80);

const PreallocatedTaskStore = bun.HiveArray(Task, 512).Fallback;
const PreallocatedNetworkTasks = bun.HiveArray(NetworkTask, 1024).Fallback;
const ResolveTaskQueue = bun.UnboundedQueue(Task, .next);

const ThreadPool = bun.ThreadPool;
const PackageManifestMap = std.HashMapUnmanaged(PackageNameHash, Npm.PackageManifest, IdentityContext(PackageNameHash), 80);
const RepositoryMap = std.HashMapUnmanaged(u64, bun.FileDescriptor, IdentityContext(u64), 80);
const NpmAliasMap = std.HashMapUnmanaged(PackageNameHash, Dependency.Version, IdentityContext(u64), 80);

pub const CacheLevel = struct {
    use_cache_control_headers: bool,
    use_etag: bool,
    use_last_modified: bool,
};

// We can't know all the packages we need until we've downloaded all the packages
// The easy way would be:
// 1. Download all packages, parsing their dependencies and enqueuing all dependencies for resolution
// 2.
pub const PackageManager = struct {
    cache_directory_: ?std.fs.Dir = null,

    // TODO(dylan-conway): remove this field when we move away from `std.ChildProcess` in repository.zig
    cache_directory_path: string = "",
    temp_dir_: ?std.fs.Dir = null,
    temp_dir_name: string = "",
    root_dir: *Fs.FileSystem.DirEntry,
    allocator: std.mem.Allocator,
    log: *logger.Log,
    resolve_tasks: ResolveTaskQueue = .{},
    timestamp_for_manifest_cache_control: u32 = 0,
    extracted_count: u32 = 0,
    default_features: Features = .{},
    summary: Lockfile.Package.Diff.Summary = .{},
    env: *DotEnv.Loader,
    progress: Progress = .{},
    downloads_node: ?*Progress.Node = null,
    scripts_node: ?*Progress.Node = null,
    progress_name_buf: [768]u8 = undefined,
    progress_name_buf_dynamic: []u8 = &[_]u8{},
    cpu_count: u32 = 0,
    package_json_updates: []UpdateRequest = &[_]UpdateRequest{},

    // used for looking up workspaces that aren't loaded into Lockfile.workspace_paths
    workspaces: std.StringArrayHashMap(Semver.Version),

    // progress bar stuff when not stack allocated
    root_progress_node: *std.Progress.Node = undefined,

    to_remove: []const UpdateRequest = &[_]UpdateRequest{},
    to_update: bool = false,

    root_package_json_file: std.fs.File,
    root_dependency_list: Lockfile.DependencySlice = .{},

    thread_pool: ThreadPool,
    task_batch: ThreadPool.Batch = .{},
    task_queue: TaskDependencyQueue = .{},

    manifests: PackageManifestMap = .{},
    folders: FolderResolution.Map = .{},
    git_repositories: RepositoryMap = .{},

    network_dedupe_map: NetworkTask.DedupeMap = NetworkTask.DedupeMap.init(bun.default_allocator),
    async_network_task_queue: AsyncNetworkTaskQueue = .{},
    network_tarball_batch: ThreadPool.Batch = .{},
    network_resolve_batch: ThreadPool.Batch = .{},
    network_task_fifo: NetworkQueue = undefined,
    pending_tasks: u32 = 0,
    total_tasks: u32 = 0,
    preallocated_network_tasks: PreallocatedNetworkTasks = PreallocatedNetworkTasks.init(bun.default_allocator),
    preallocated_resolve_tasks: PreallocatedTaskStore = PreallocatedTaskStore.init(bun.default_allocator),

    /// items are only inserted into this if they took more than 500ms
    lifecycle_script_time_log: LifecycleScriptTimeLog = .{},

    pending_lifecycle_script_tasks: std.atomic.Value(u32) = std.atomic.Value(u32).init(0),
    finished_installing: std.atomic.Value(bool) = std.atomic.Value(bool).init(false),
    total_scripts: usize = 0,

    root_lifecycle_scripts: ?Package.Scripts.List = null,

    node_gyp_tempdir_name: string = "",

    env_configure: ?ScriptRunEnvironment = null,

    lockfile: *Lockfile = undefined,

    options: Options,
    preinstall_state: std.ArrayListUnmanaged(PreinstallState) = .{},

    global_link_dir: ?std.fs.Dir = null,
    global_dir: ?std.fs.Dir = null,
    global_link_dir_path: string = "",
    wait_count: std.atomic.Value(usize) = std.atomic.Value(usize).init(0),

    onWake: WakeHandler = .{},
    ci_mode: bun.LazyBool(computeIsContinuousIntegration, @This(), "ci_mode") = .{},

    peer_dependencies: std.fifo.LinearFifo(DependencyID, .Dynamic) = std.fifo.LinearFifo(DependencyID, .Dynamic).init(default_allocator),

    // name hash from alias package name -> aliased package dependency version info
    known_npm_aliases: NpmAliasMap = .{},

    event_loop: JSC.AnyEventLoop,

    // During `installPackages` we learn exactly what dependencies from --trust
    // actually have scripts to run, and we add them to this list
    trusted_deps_to_add_to_package_json: std.ArrayListUnmanaged(string) = .{},

    any_failed_to_install: bool = false,

    pub var verbose_install = false;

    pub const AsyncNetworkTaskQueue = bun.UnboundedQueue(NetworkTask, .next);

    pub const ScriptRunEnvironment = struct {
        root_dir_info: *DirInfo,
        bundler: bundler.Bundler,
    };

    const PackageDedupeList = std.HashMapUnmanaged(
        u32,
        void,
        IdentityContext(u32),
        80,
    );

    const TimePasser = struct {
        pub var last_time: c_longlong = -1;
    };

    pub const LifecycleScriptTimeLog = struct {
        const Entry = struct {
            package_name: []const u8,
            script_id: u8,

            // nanosecond duration
            duration: u64,
        };

        mutex: std.Thread.Mutex = .{},
        list: std.ArrayListUnmanaged(Entry) = .{},

        pub fn appendConcurrent(log: *LifecycleScriptTimeLog, allocator: std.mem.Allocator, entry: Entry) void {
            log.mutex.lock();
            defer log.mutex.unlock();
            log.list.append(allocator, entry) catch bun.outOfMemory();
        }

        /// this can be called if .start was never called
        pub fn printAndDeinit(log: *LifecycleScriptTimeLog, allocator: std.mem.Allocator) void {
            if (Environment.isDebug) {
                if (!log.mutex.tryLock()) @panic("LifecycleScriptTimeLog.print is not intended to be thread-safe");
                log.mutex.unlock();
            }

            if (log.list.items.len > 0) {
                const longest: Entry = longest: {
                    var i: usize = 0;
                    var longest: u64 = log.list.items[0].duration;
                    for (log.list.items[1..], 1..) |item, j| {
                        if (item.duration > longest) {
                            i = j;
                            longest = item.duration;
                        }
                    }
                    break :longest log.list.items[i];
                };

                // extra \n will print a blank line after this one
                Output.warn("{s}'s {s} script took {}\n\n", .{
                    longest.package_name,
                    Lockfile.Scripts.names[longest.script_id],
                    bun.fmt.fmtDurationOneDecimal(longest.duration),
                });
                Output.flush();
            }
            log.list.deinit(allocator);
        }
    };

    pub fn hasEnoughTimePassedBetweenWaitingMessages() bool {
        const iter = instance.event_loop.loop().iterationNumber();
        if (TimePasser.last_time < iter) {
            TimePasser.last_time = iter;
            return true;
        }

        return false;
    }

    pub fn configureEnvForScripts(this: *PackageManager, ctx: Command.Context, log_level: Options.LogLevel) !*bundler.Bundler {
        if (this.env_configure) |*env_configure| {
            return &env_configure.bundler;
        }

        // We need to figure out the PATH and other environment variables
        // to do that, we re-use the code from bun run
        // this is expensive, it traverses the entire directory tree going up to the root
        // so we really only want to do it when strictly necessary
        this.env_configure = .{
            .root_dir_info = undefined,
            .bundler = undefined,
        };
        const this_bundler: *bundler.Bundler = &this.env_configure.?.bundler;

        const root_dir_info = try RunCommand.configureEnvForRun(
            ctx,
            this_bundler,
            this.env,
            log_level != .silent,
            false,
        );

        const init_cwd_gop = try this.env.map.getOrPutWithoutValue("INIT_CWD");
        if (!init_cwd_gop.found_existing) {
            init_cwd_gop.key_ptr.* = try ctx.allocator.dupe(u8, init_cwd_gop.key_ptr.*);
            init_cwd_gop.value_ptr.* = .{
                .value = try ctx.allocator.dupe(u8, FileSystem.instance.top_level_dir),
                .conditional = false,
            };
        }

        this.env.loadCCachePath(this_bundler.fs);

        {
            var node_path: [bun.MAX_PATH_BYTES]u8 = undefined;
            if (this.env.getNodePath(this_bundler.fs, &node_path)) |node_pathZ| {
                _ = try this.env.loadNodeJSConfig(this_bundler.fs, bun.default_allocator.dupe(u8, node_pathZ) catch bun.outOfMemory());
            } else brk: {
                const current_path = this.env.get("PATH") orelse "";
                var PATH = try std.ArrayList(u8).initCapacity(bun.default_allocator, current_path.len);
                try PATH.appendSlice(current_path);
                var bun_path: string = "";
                RunCommand.createFakeTemporaryNodeExecutable(&PATH, &bun_path) catch break :brk;
                try this.env.map.put("PATH", PATH.items);
                _ = try this.env.loadNodeJSConfig(this_bundler.fs, bun.default_allocator.dupe(u8, bun_path) catch bun.outOfMemory());
            }
        }

        this.env_configure.?.root_dir_info = root_dir_info;

        return this_bundler;
    }

    pub fn httpProxy(this: *PackageManager, url: URL) ?URL {
        return this.env.getHttpProxy(url);
    }

    pub fn tlsRejectUnauthorized(this: *PackageManager) bool {
        return this.env.getTLSRejectUnauthorized();
    }

    pub fn computeIsContinuousIntegration(this: *PackageManager) bool {
        return this.env.isCI();
    }

    pub inline fn isContinuousIntegration(this: *PackageManager) bool {
        return this.ci_mode.get();
    }

    pub const WakeHandler = struct {
        // handler: fn (ctx: *anyopaque, pm: *PackageManager) void = undefined,
        // onDependencyError: fn (ctx: *anyopaque, Dependency, PackageID, anyerror) void = undefined,
        handler: *const anyopaque = undefined,
        onDependencyError: *const anyopaque = undefined,
        context: ?*anyopaque = null,

        pub inline fn getHandler(t: @This()) *const fn (ctx: *anyopaque, pm: *PackageManager) void {
            return bun.cast(*const fn (ctx: *anyopaque, pm: *PackageManager) void, t.handler);
        }

        pub inline fn getonDependencyError(t: @This()) *const fn (ctx: *anyopaque, Dependency, DependencyID, anyerror) void {
            return bun.cast(*const fn (ctx: *anyopaque, Dependency, DependencyID, anyerror) void, t.handler);
        }
    };

    pub fn failRootResolution(this: *PackageManager, dependency: *const Dependency, dependency_id: DependencyID, err: anyerror) void {
        if (this.onWake.context) |ctx| {
            this.onWake.getonDependencyError()(
                ctx,
                dependency.*,
                dependency_id,
                err,
            );
        }
    }

    pub fn wake(this: *PackageManager) void {
        if (this.onWake.context) |ctx| {
            this.onWake.getHandler()(ctx, this);
        }

        _ = this.wait_count.fetchAdd(1, .monotonic);
        this.event_loop.wakeup();
    }

    fn hasNoMorePendingLifecycleScripts(this: *PackageManager) bool {
        return this.pending_lifecycle_script_tasks.load(.monotonic) == 0;
    }

    pub fn tickLifecycleScripts(this: *PackageManager) void {
        this.event_loop.tickOnce(this);
    }

    pub fn sleepUntil(this: *PackageManager, closure: anytype, comptime isDoneFn: anytype) void {
        Output.flush();
        this.event_loop.tick(closure, isDoneFn);
    }

    pub fn sleep(this: *PackageManager) void {
        Output.flush();
        this.event_loop.tick(this, hasNoMorePendingLifecycleScripts);
    }

    const DependencyToEnqueue = union(enum) {
        pending: DependencyID,
        resolution: struct { package_id: PackageID, resolution: Resolution },
        not_found: void,
        failure: anyerror,
    };

    pub fn enqueueDependencyToRoot(
        this: *PackageManager,
        name: []const u8,
        version: *const Dependency.Version,
        version_buf: []const u8,
        behavior: Dependency.Behavior,
    ) DependencyToEnqueue {
        const dep_id = @as(DependencyID, @truncate(brk: {
            const str_buf = this.lockfile.buffers.string_bytes.items;
            for (this.lockfile.buffers.dependencies.items, 0..) |dep, id| {
                if (!strings.eqlLong(dep.name.slice(str_buf), name, true)) continue;
                if (!dep.version.eql(version, str_buf, version_buf)) continue;
                break :brk id;
            }

            var builder = this.lockfile.stringBuilder();
            const dummy = Dependency{
                .name = String.init(name, name),
                .name_hash = String.Builder.stringHash(name),
                .version = version.*,
                .behavior = behavior,
            };
            dummy.countWithDifferentBuffers(name, version_buf, @TypeOf(&builder), &builder);

            builder.allocate() catch |err| return .{ .failure = err };

            const dep = dummy.cloneWithDifferentBuffers(name, version_buf, @TypeOf(&builder), &builder) catch unreachable;
            builder.clamp();
            const index = this.lockfile.buffers.dependencies.items.len;
            this.lockfile.buffers.dependencies.append(this.allocator, dep) catch unreachable;
            this.lockfile.buffers.resolutions.append(this.allocator, invalid_package_id) catch unreachable;
            if (comptime Environment.allow_assert) std.debug.assert(this.lockfile.buffers.dependencies.items.len == this.lockfile.buffers.resolutions.items.len);
            break :brk index;
        }));

        if (this.lockfile.buffers.resolutions.items[dep_id] == invalid_package_id) {
            this.enqueueDependencyWithMainAndSuccessFn(
                dep_id,
                &this.lockfile.buffers.dependencies.items[dep_id],
                invalid_package_id,
                false,
                assignRootResolution,
                failRootResolution,
            ) catch |err| {
                return .{ .failure = err };
            };
        }

        const resolution_id = switch (this.lockfile.buffers.resolutions.items[dep_id]) {
            invalid_package_id => brk: {
                this.drainDependencyList();

                switch (this.options.log_level) {
                    inline else => |log_levela| {
                        const Closure = struct {
                            // https://github.com/ziglang/zig/issues/19586
                            pub fn issue_19586_workaround(comptime log_level: Options.LogLevel) type {
                                return struct {
                                    err: ?anyerror = null,
                                    manager: *PackageManager,
                                    pub fn isDone(closure: *@This()) bool {
                                        var manager = closure.manager;
                                        if (manager.pending_tasks > 0) {
                                            manager.runTasks(
                                                void,
                                                {},
                                                .{
                                                    .onExtract = {},
                                                    .onResolve = {},
                                                    .onPackageManifestError = {},
                                                    .onPackageDownloadError = {},
                                                },
                                                false,
                                                log_level,
                                            ) catch |err| {
                                                closure.err = err;
                                                return true;
                                            };

                                            if (PackageManager.verbose_install and manager.pending_tasks > 0) {
                                                if (PackageManager.hasEnoughTimePassedBetweenWaitingMessages()) Output.prettyErrorln("<d>[PackageManager]<r> waiting for {d} tasks\n", .{PackageManager.instance.pending_tasks});
                                            }
                                        }

                                        return manager.pending_tasks == 0;
                                    }
                                };
                            }
                        }.issue_19586_workaround(log_levela);

                        if (comptime log_levela.showProgress()) {
                            this.startProgressBarIfNone();
                        }

                        var closure = Closure{ .manager = this };
                        this.sleepUntil(&closure, &Closure.isDone);

                        if (comptime log_levela.showProgress()) {
                            this.endProgressBar();
                            Output.flush();
                        }

                        if (closure.err) |err| {
                            return .{ .failure = err };
                        }
                    },
                }

                break :brk this.lockfile.buffers.resolutions.items[dep_id];
            },
            // we managed to synchronously resolve the dependency
            else => |pkg_id| pkg_id,
        };

        if (resolution_id == invalid_package_id) {
            return .{
                .not_found = {},
            };
        }

        return .{
            .resolution = .{
                .resolution = this.lockfile.packages.items(.resolution)[resolution_id],
                .package_id = resolution_id,
            },
        };
    }

    pub fn globalLinkDir(this: *PackageManager) !std.fs.Dir {
        return this.global_link_dir orelse brk: {
            var global_dir = try Options.openGlobalDir(this.options.explicit_global_directory);
            this.global_dir = global_dir;
            this.global_link_dir = try global_dir.makeOpenPath("node_modules", .{});
            var buf: [bun.MAX_PATH_BYTES]u8 = undefined;
            const _path = try bun.getFdPath(this.global_link_dir.?.fd, &buf);
            this.global_link_dir_path = try Fs.FileSystem.DirnameStore.instance.append([]const u8, _path);
            break :brk this.global_link_dir.?;
        };
    }

    pub fn globalLinkDirPath(this: *PackageManager) ![]const u8 {
        _ = try this.globalLinkDir();
        return this.global_link_dir_path;
    }

    fn ensurePreinstallStateListCapacity(this: *PackageManager, count: usize) !void {
        if (this.preinstall_state.items.len >= count) {
            return;
        }

        const offset = this.preinstall_state.items.len;
        try this.preinstall_state.ensureTotalCapacity(this.allocator, count);
        this.preinstall_state.expandToCapacity();
        @memset(this.preinstall_state.items[offset..], PreinstallState.unknown);
    }

    pub fn formatLaterVersionInCache(
        this: *PackageManager,
        name: []const u8,
        name_hash: PackageNameHash,
        resolution: Resolution,
    ) ?Semver.Version.Formatter {
        switch (resolution.tag) {
            Resolution.Tag.npm => {
                if (resolution.value.npm.version.tag.hasPre())
                    // TODO:
                    return null;

                // We skip this in CI because we don't want any performance impact in an environment you'll probably never use
                // and it makes tests more consistent
                if (this.isContinuousIntegration())
                    return null;

                const manifest: *const Npm.PackageManifest = this.manifests.getPtr(name_hash) orelse brk: {
                    if (Npm.PackageManifest.Serializer.load(this.allocator, this.getCacheDirectory(), name) catch null) |manifest_| {
                        this.manifests.put(this.allocator, name_hash, manifest_) catch return null;
                        break :brk this.manifests.getPtr(name_hash).?;
                    }

                    return null;
                };

                if (manifest.findByDistTag("latest")) |latest_version| {
                    if (latest_version.version.order(
                        resolution.value.npm.version,
                        manifest.string_buf,
                        this.lockfile.buffers.string_bytes.items,
                    ) != .gt) return null;
                    return latest_version.version.fmt(manifest.string_buf);
                }

                return null;
            },
            else => return null,
        }
    }

    pub fn setPreinstallState(this: *PackageManager, package_id: PackageID, lockfile: *Lockfile, value: PreinstallState) void {
        this.ensurePreinstallStateListCapacity(lockfile.packages.len) catch return;
        this.preinstall_state.items[package_id] = value;
    }

    pub fn getPreinstallState(this: *PackageManager, package_id: PackageID, _: *Lockfile) PreinstallState {
        if (package_id >= this.preinstall_state.items.len) {
            return PreinstallState.unknown;
        }
        return this.preinstall_state.items[package_id];
    }
    pub fn determinePreinstallState(manager: *PackageManager, this: Package, lockfile: *Lockfile) PreinstallState {
        switch (manager.getPreinstallState(this.meta.id, lockfile)) {
            .unknown => {

                // Do not automatically start downloading packages which are disabled
                // i.e. don't download all of esbuild's versions or SWCs
                if (this.isDisabled()) {
                    manager.setPreinstallState(this.meta.id, lockfile, .done);
                    return .done;
                }

                const folder_path = switch (this.resolution.tag) {
                    .git => manager.cachedGitFolderNamePrintAuto(&this.resolution.value.git),
                    .github => manager.cachedGitHubFolderNamePrintAuto(&this.resolution.value.github),
                    .npm => manager.cachedNPMPackageFolderName(lockfile.str(&this.name), this.resolution.value.npm.version),
                    .local_tarball => manager.cachedTarballFolderName(this.resolution.value.local_tarball),
                    .remote_tarball => manager.cachedTarballFolderName(this.resolution.value.remote_tarball),
                    else => "",
                };

                if (folder_path.len == 0) {
                    manager.setPreinstallState(this.meta.id, lockfile, .extract);
                    return .extract;
                }

                if (manager.isFolderInCache(folder_path)) {
                    manager.setPreinstallState(this.meta.id, lockfile, .done);
                    return .done;
                }

                manager.setPreinstallState(this.meta.id, lockfile, .extract);
                return .extract;
            },
            else => |val| return val,
        }
    }

    pub fn scopeForPackageName(this: *const PackageManager, name: string) *const Npm.Registry.Scope {
        if (name.len == 0 or name[0] != '@') return &this.options.scope;
        return this.options.registries.getPtr(
            Npm.Registry.Scope.hash(
                Npm.Registry.Scope.getName(name),
            ),
        ) orelse &this.options.scope;
    }

    pub fn setNodeName(
        this: *PackageManager,
        node: *Progress.Node,
        name: string,
        emoji: string,
        comptime is_first: bool,
    ) void {
        if (Output.isEmojiEnabled()) {
            if (is_first) {
                @memcpy(this.progress_name_buf[0..emoji.len], emoji);
                @memcpy(this.progress_name_buf[emoji.len..][0..name.len], name);
                node.name = this.progress_name_buf[0 .. emoji.len + name.len];
            } else {
                @memcpy(this.progress_name_buf[emoji.len..][0..name.len], name);
                node.name = this.progress_name_buf[0 .. emoji.len + name.len];
            }
        } else {
            @memcpy(this.progress_name_buf[0..name.len], name);
            node.name = this.progress_name_buf[0..name.len];
        }
    }

    var cached_package_folder_name_buf: [bun.MAX_PATH_BYTES]u8 = undefined;

    pub inline fn getCacheDirectory(this: *PackageManager) std.fs.Dir {
        return this.cache_directory_ orelse brk: {
            this.cache_directory_ = this.ensureCacheDirectory();
            break :brk this.cache_directory_.?;
        };
    }

    pub inline fn getTemporaryDirectory(this: *PackageManager) std.fs.Dir {
        return this.temp_dir_ orelse brk: {
            this.temp_dir_ = this.ensureTemporaryDirectory();
            break :brk this.temp_dir_.?;
        };
    }

    noinline fn ensureCacheDirectory(this: *PackageManager) std.fs.Dir {
        loop: while (true) {
            if (this.options.enable.cache) {
                const cache_dir = fetchCacheDirectoryPath(this.env);
                this.cache_directory_path = this.allocator.dupe(u8, cache_dir.path) catch bun.outOfMemory();

                return std.fs.cwd().makeOpenPath(cache_dir.path, .{}) catch {
                    this.options.enable.cache = false;
                    this.allocator.free(this.cache_directory_path);
                    continue :loop;
                };
            }

            this.cache_directory_path = this.allocator.dupe(u8, Path.joinAbsString(
                Fs.FileSystem.instance.top_level_dir,
                &.{
                    "node_modules",
                    ".cache",
                },
                .auto,
            )) catch bun.outOfMemory();

            return std.fs.cwd().makeOpenPath("node_modules/.cache", .{}) catch |err| {
                Output.prettyErrorln("<r><red>error<r>: bun is unable to write files: {s}", .{@errorName(err)});
                Global.crash();
            };
        }
        unreachable;
    }

    pub var using_fallback_temp_dir: bool = false;

    // We need a temporary directory that can be rename()
    // This is important for extracting files.
    //
    // However, we want it to be reused! Otherwise a cache is silly.
    //   Error RenameAcrossMountPoints moving react-is to cache dir:
    noinline fn ensureTemporaryDirectory(this: *PackageManager) std.fs.Dir {
        var cache_directory = this.getCacheDirectory();
        // The chosen tempdir must be on the same filesystem as the cache directory
        // This makes renameat() work
        this.temp_dir_name = Fs.FileSystem.RealFS.getDefaultTempDir();

        var tried_dot_tmp = false;
        var tempdir: std.fs.Dir = bun.MakePath.makeOpenPath(std.fs.cwd(), this.temp_dir_name, .{}) catch brk: {
            tried_dot_tmp = true;
            break :brk bun.MakePath.makeOpenPath(cache_directory, bun.pathLiteral(".tmp"), .{}) catch |err| {
                Output.prettyErrorln("<r><red>error<r>: bun is unable to access tempdir: {s}", .{@errorName(err)});
                Global.crash();
            };
        };
        var tmpbuf: [bun.MAX_PATH_BYTES]u8 = undefined;
        const tmpname = Fs.FileSystem.instance.tmpname("hm", &tmpbuf, bun.fastRandom()) catch unreachable;
        var timer: std.time.Timer = if (this.options.log_level != .silent) std.time.Timer.start() catch unreachable else undefined;
        brk: while (true) {
            var file = tempdir.createFileZ(tmpname, .{ .truncate = true }) catch |err2| {
                if (!tried_dot_tmp) {
                    tried_dot_tmp = true;

                    tempdir = bun.MakePath.makeOpenPath(cache_directory, bun.pathLiteral(".tmp"), .{}) catch |err| {
                        Output.prettyErrorln("<r><red>error<r>: bun is unable to access tempdir: {s}", .{@errorName(err)});
                        Global.crash();
                    };

                    if (PackageManager.verbose_install) {
                        Output.prettyErrorln("<r><yellow>warn<r>: bun is unable to access tempdir: {s}, using fallback", .{@errorName(err2)});
                    }

                    continue :brk;
                }
                Output.prettyErrorln("<r><red>error<r>: {s} accessing temporary directory. Please set <b>$BUN_TMPDIR<r> or <b>$BUN_INSTALL<r>", .{
                    @errorName(err2),
                });
                Global.crash();
            };
            file.close();

            std.posix.renameatZ(tempdir.fd, tmpname, cache_directory.fd, tmpname) catch |err| {
                if (!tried_dot_tmp) {
                    tried_dot_tmp = true;
                    tempdir = cache_directory.makeOpenPath(".tmp", .{}) catch |err2| {
                        Output.prettyErrorln("<r><red>error<r>: bun is unable to write files to tempdir: {s}", .{@errorName(err2)});
                        Global.crash();
                    };

                    if (PackageManager.verbose_install) {
                        Output.prettyErrorln("<r><d>info<r>: cannot move files from tempdir: {s}, using fallback", .{@errorName(err)});
                    }

                    continue :brk;
                }

                Output.prettyErrorln("<r><red>error<r>: {s} accessing temporary directory. Please set <b>$BUN_TMPDIR<r> or <b>$BUN_INSTALL<r>", .{
                    @errorName(err),
                });
                Global.crash();
            };
            cache_directory.deleteFileZ(tmpname) catch {};
            break;
        }
        if (tried_dot_tmp) {
            using_fallback_temp_dir = true;
        }
        if (this.options.log_level != .silent) {
            const elapsed = timer.read();
            if (elapsed > std.time.ns_per_ms * 100) {
                var path_buf: [bun.MAX_PATH_BYTES]u8 = undefined;
                const cache_dir_path = bun.getFdPath(cache_directory.fd, &path_buf) catch "it";
                Output.prettyErrorln(
                    "<r><yellow>warn<r>: Slow filesystem detected. If {s} is a network drive, consider setting $BUN_INSTALL_CACHE_DIR to a local folder.",
                    .{cache_dir_path},
                );
            }
        }

        return tempdir;
    }

    pub fn ensureTempNodeGypScript(this: *PackageManager) !void {
        if (this.node_gyp_tempdir_name.len > 0) return;

        const tempdir = this.getTemporaryDirectory();
        var path_buf: [bun.MAX_PATH_BYTES]u8 = undefined;
        const node_gyp_tempdir_name = bun.span(try Fs.FileSystem.instance.tmpname("node-gyp", &path_buf, 12345));

        // used later for adding to path for scripts
        this.node_gyp_tempdir_name = try this.allocator.dupe(u8, node_gyp_tempdir_name);

        var node_gyp_tempdir = tempdir.makeOpenPath(this.node_gyp_tempdir_name, .{}) catch |err| {
            if (err == error.EEXIST) {
                // it should not exist
                Output.prettyErrorln("<r><red>error<r>: node-gyp tempdir already exists", .{});
                Global.crash();
            }
            Output.prettyErrorln("<r><red>error<r>: <b><red>{s}<r> creating node-gyp tempdir", .{@errorName(err)});
            Global.crash();
        };
        defer node_gyp_tempdir.close();

        const file_name = switch (Environment.os) {
            else => "node-gyp",
            .windows => "node-gyp.cmd",
        };
        const mode = switch (Environment.os) {
            else => 0o755,
            .windows => 0, // windows does not have an executable bit
        };

        var node_gyp_file = node_gyp_tempdir.createFile(file_name, .{ .mode = mode }) catch |err| {
            Output.prettyErrorln("<r><red>error<r>: <b><red>{s}<r> creating node-gyp tempdir", .{@errorName(err)});
            Global.crash();
        };
        defer node_gyp_file.close();

        const content = switch (Environment.os) {
            .windows =>
            \\if not defined npm_config_node_gyp (
            \\  bun x --silent node-gyp %*
            \\) else (
            \\  node "%npm_config_node_gyp%" %*
            \\)
            \\
            ,
            else =>
            \\#!/bin/sh
            \\if [ "x$npm_config_node_gyp" = "x" ]; then
            \\  bun x --silent node-gyp $@
            \\else
            \\  "$npm_config_node_gyp" $@
            \\fi
            \\
            ,
        };

        node_gyp_file.writeAll(content) catch |err| {
            Output.prettyErrorln("<r><red>error<r>: <b><red>{s}<r> writing to " ++ file_name ++ " file", .{@errorName(err)});
            Global.crash();
        };

        // Add our node-gyp tempdir to the path
        const existing_path = this.env.get("PATH") orelse "";
        var PATH = try std.ArrayList(u8).initCapacity(bun.default_allocator, existing_path.len + 1 + this.temp_dir_name.len + 1 + this.node_gyp_tempdir_name.len);
        try PATH.appendSlice(existing_path);
        if (existing_path.len > 0 and existing_path[existing_path.len - 1] != std.fs.path.delimiter)
            try PATH.append(std.fs.path.delimiter);
        try PATH.appendSlice(strings.withoutTrailingSlash(this.temp_dir_name));
        try PATH.append(std.fs.path.sep);
        try PATH.appendSlice(this.node_gyp_tempdir_name);
        try this.env.map.put("PATH", PATH.items);

        const npm_config_node_gyp = try bun.fmt.bufPrint(&path_buf, "{s}{s}{s}{s}{s}", .{
            strings.withoutTrailingSlash(this.temp_dir_name),
            std.fs.path.sep_str,
            strings.withoutTrailingSlash(this.node_gyp_tempdir_name),
            std.fs.path.sep_str,
            file_name,
        });

        const node_gyp_abs_dir = std.fs.path.dirname(npm_config_node_gyp).?;
        try this.env.map.putAllocKeyAndValue(this.allocator, "BUN_WHICH_IGNORE_CWD", node_gyp_abs_dir);
    }

    pub var instance: PackageManager = undefined;

    pub fn getNetworkTask(this: *PackageManager) *NetworkTask {
        return this.preallocated_network_tasks.get();
    }

    fn allocGitHubURL(this: *const PackageManager, repository: *const Repository) string {
        var github_api_url: string = "https://api.github.com";
        if (this.env.get("GITHUB_API_URL")) |url| {
            if (url.len > 0) {
                github_api_url = url;
            }
        }

        const owner = this.lockfile.str(&repository.owner);
        const repo = this.lockfile.str(&repository.repo);
        const committish = this.lockfile.str(&repository.committish);

        return std.fmt.allocPrint(
            this.allocator,
            "{s}/repos/{s}/{s}{s}tarball/{s}",
            .{
                strings.withoutTrailingSlash(github_api_url),
                owner,
                repo,
                // repo might be empty if dep is https://github.com/... style
                if (repo.len > 0) "/" else "",
                committish,
            },
        ) catch unreachable;
    }

    pub fn cachedGitFolderNamePrint(buf: []u8, resolved: string) stringZ {
        return std.fmt.bufPrintZ(buf, "@G@{s}", .{resolved}) catch unreachable;
    }

    pub fn cachedGitFolderName(this: *const PackageManager, repository: *const Repository) stringZ {
        return cachedGitFolderNamePrint(&cached_package_folder_name_buf, this.lockfile.str(&repository.resolved));
    }

    pub fn cachedGitFolderNamePrintAuto(this: *const PackageManager, repository: *const Repository) stringZ {
        if (!repository.resolved.isEmpty()) {
            return this.cachedGitFolderName(repository);
        }

        if (!repository.repo.isEmpty() and !repository.committish.isEmpty()) {
            const string_buf = this.lockfile.buffers.string_bytes.items;
            return std.fmt.bufPrintZ(
                &cached_package_folder_name_buf,
                "@G@{any}",
                .{repository.committish.fmt(string_buf)},
            ) catch unreachable;
        }

        return "";
    }

    pub fn cachedGitHubFolderNamePrint(buf: []u8, resolved: string) stringZ {
        return std.fmt.bufPrintZ(buf, "@GH@{s}", .{resolved}) catch unreachable;
    }

    pub fn cachedGitHubFolderName(this: *const PackageManager, repository: *const Repository) stringZ {
        return cachedGitHubFolderNamePrint(&cached_package_folder_name_buf, this.lockfile.str(&repository.resolved));
    }

    fn cachedGitHubFolderNamePrintGuess(buf: []u8, string_buf: []const u8, repository: *const Repository) stringZ {
        return std.fmt.bufPrintZ(
            buf,
            "@GH@{any}-{any}-{any}",
            .{
                repository.owner.fmt(string_buf),
                repository.repo.fmt(string_buf),
                repository.committish.fmt(string_buf),
            },
        ) catch unreachable;
    }

    pub fn cachedGitHubFolderNamePrintAuto(this: *const PackageManager, repository: *const Repository) stringZ {
        if (!repository.resolved.isEmpty()) {
            return this.cachedGitHubFolderName(repository);
        }

        if (!repository.owner.isEmpty() and !repository.repo.isEmpty() and !repository.committish.isEmpty()) {
            return cachedGitHubFolderNamePrintGuess(&cached_package_folder_name_buf, this.lockfile.buffers.string_bytes.items, repository);
        }

        return "";
    }

    // TODO: normalize to alphanumeric
    pub fn cachedNPMPackageFolderNamePrint(this: *const PackageManager, buf: []u8, name: string, version: Semver.Version) stringZ {
        const scope = this.scopeForPackageName(name);

        const basename = cachedNPMPackageFolderPrintBasename(buf, name, version);

        if (scope.name.len == 0 and !this.options.did_override_default_scope) {
            return basename;
        }

        const spanned = bun.span(basename);
        const available = buf[spanned.len..];
        var end: []u8 = undefined;
        if (scope.url.hostname.len > 32 or available.len < 64) {
            const visible_hostname = scope.url.hostname[0..@min(scope.url.hostname.len, 12)];
            end = std.fmt.bufPrint(available, "@@{s}__{any}", .{ visible_hostname, bun.fmt.hexIntLower(String.Builder.stringHash(scope.url.href)) }) catch unreachable;
        } else {
            end = std.fmt.bufPrint(available, "@@{s}", .{scope.url.hostname}) catch unreachable;
        }

        buf[spanned.len + end.len] = 0;
        const result: [:0]u8 = buf[0 .. spanned.len + end.len :0];
        return result;
    }

    pub fn cachedNPMPackageFolderBasename(name: string, version: Semver.Version) stringZ {
        return cachedNPMPackageFolderPrintBasename(&cached_package_folder_name_buf, name, version);
    }

    pub fn cachedNPMPackageFolderName(this: *const PackageManager, name: string, version: Semver.Version) stringZ {
        return this.cachedNPMPackageFolderNamePrint(&cached_package_folder_name_buf, name, version);
    }

    // TODO: normalize to alphanumeric
    pub fn cachedNPMPackageFolderPrintBasename(buf: []u8, name: string, version: Semver.Version) stringZ {
        if (version.tag.hasPre()) {
            if (version.tag.hasBuild()) {
                return std.fmt.bufPrintZ(
                    buf,
                    "{s}@{d}.{d}.{d}-{any}+{any}",
                    .{
                        name,
                        version.major,
                        version.minor,
                        version.patch,
                        bun.fmt.hexIntLower(version.tag.pre.hash),
                        bun.fmt.hexIntUpper(version.tag.build.hash),
                    },
                ) catch unreachable;
            }
            return std.fmt.bufPrintZ(
                buf,
                "{s}@{d}.{d}.{d}-{any}",
                .{
                    name,
                    version.major,
                    version.minor,
                    version.patch,
                    bun.fmt.hexIntLower(version.tag.pre.hash),
                },
            ) catch unreachable;
        }
        if (version.tag.hasBuild()) {
            return std.fmt.bufPrintZ(
                buf,
                "{s}@{d}.{d}.{d}+{any}",
                .{
                    name,
                    version.major,
                    version.minor,
                    version.patch,
                    bun.fmt.hexIntUpper(version.tag.build.hash),
                },
            ) catch unreachable;
        }
        return std.fmt.bufPrintZ(buf, "{s}@{d}.{d}.{d}", .{
            name,
            version.major,
            version.minor,
            version.patch,
        }) catch unreachable;
    }

    pub fn cachedTarballFolderNamePrint(buf: []u8, url: string) stringZ {
        return std.fmt.bufPrintZ(buf, "@T@{any}", .{bun.fmt.hexIntLower(String.Builder.stringHash(url))}) catch unreachable;
    }

    pub fn cachedTarballFolderName(this: *const PackageManager, url: String) stringZ {
        return cachedTarballFolderNamePrint(&cached_package_folder_name_buf, this.lockfile.str(&url));
    }

    pub fn isFolderInCache(this: *PackageManager, folder_path: stringZ) bool {
        // TODO: is this slow?
        var dir = this.getCacheDirectory().openDirZ(folder_path, .{}) catch return false;
        dir.close();
        return true;
    }

    pub fn pathForCachedNPMPath(
        this: *PackageManager,
        buf: *[bun.MAX_PATH_BYTES]u8,
        package_name: []const u8,
        npm: Semver.Version,
    ) ![]u8 {
        var package_name_version_buf: [bun.MAX_PATH_BYTES]u8 = undefined;

        const subpath = std.fmt.bufPrintZ(
            &package_name_version_buf,
            "{s}" ++ std.fs.path.sep_str ++ "{any}",
            .{
                package_name,
                npm.fmt(this.lockfile.buffers.string_bytes.items),
            },
        ) catch unreachable;
        return this.getCacheDirectory().readLink(
            subpath,
            buf,
        ) catch |err| {
            // if we run into an error, delete the symlink
            // so that we don't repeatedly try to read it
            std.posix.unlinkat(this.getCacheDirectory().fd, subpath, 0) catch {};
            return err;
        };
    }

    pub fn pathForResolution(
        this: *PackageManager,
        package_id: PackageID,
        resolution: Resolution,
        buf: *[bun.MAX_PATH_BYTES]u8,
    ) ![]u8 {
        // const folder_name = this.cachedNPMPackageFolderName(name, version);
        switch (resolution.tag) {
            .npm => {
                const npm = resolution.value.npm;
                const package_name_ = this.lockfile.packages.items(.name)[package_id];
                const package_name = this.lockfile.str(&package_name_);

                return this.pathForCachedNPMPath(buf, package_name, npm.version);
            },
            else => return "",
        }
    }

    pub fn getInstalledVersionsFromDiskCache(this: *PackageManager, tags_buf: *std.ArrayList(u8), package_name: []const u8, allocator: std.mem.Allocator) !std.ArrayList(Semver.Version) {
        var list = std.ArrayList(Semver.Version).init(allocator);
        var dir = this.getCacheDirectory().openDir(package_name, .{
            .iterate = true,
        }) catch |err| switch (err) {
            error.FileNotFound, error.NotDir, error.AccessDenied, error.DeviceBusy => return list,
            else => return err,
        };
        defer dir.close();
        var iter = dir.iterate();

        while (try iter.next()) |entry| {
            if (entry.kind != .directory and entry.kind != .sym_link) continue;
            const name = entry.name;
            const sliced = SlicedString.init(name, name);
            const parsed = Semver.Version.parse(sliced);
            if (!parsed.valid or parsed.wildcard != .none) continue;
            // not handling OOM
            // TODO: wildcard
            var version = parsed.version.min();
            const total = version.tag.build.len() + version.tag.pre.len();
            if (total > 0) {
                tags_buf.ensureUnusedCapacity(total) catch unreachable;
                var available = tags_buf.items.ptr[tags_buf.items.len..tags_buf.capacity];
                const new_version = version.cloneInto(name, &available);
                tags_buf.items.len += total;
                version = new_version;
            }

            list.append(version) catch unreachable;
        }

        return list;
    }

    pub fn resolveFromDiskCache(this: *PackageManager, package_name: []const u8, version: Dependency.Version) ?PackageID {
        if (version.tag != .npm) {
            // only npm supported right now
            // tags are more ambiguous
            return null;
        }

        var arena = @import("root").bun.ArenaAllocator.init(this.allocator);
        defer arena.deinit();
        const arena_alloc = arena.allocator();
        var stack_fallback = std.heap.stackFallback(4096, arena_alloc);
        const allocator = stack_fallback.get();
        var tags_buf = std.ArrayList(u8).init(allocator);
        const installed_versions = this.getInstalledVersionsFromDiskCache(&tags_buf, package_name, allocator) catch |err| {
            Output.debug("error getting installed versions from disk cache: {s}", .{bun.span(@errorName(err))});
            return null;
        };

        // TODO: make this fewer passes
        std.sort.pdq(
            Semver.Version,
            installed_versions.items,
            @as([]const u8, tags_buf.items),
            Semver.Version.sortGt,
        );
        for (installed_versions.items) |installed_version| {
            if (version.value.npm.version.satisfies(installed_version, this.lockfile.buffers.string_bytes.items, tags_buf.items)) {
                var buf: [bun.MAX_PATH_BYTES]u8 = undefined;
                const npm_package_path = this.pathForCachedNPMPath(&buf, package_name, installed_version) catch |err| {
                    Output.debug("error getting path for cached npm path: {s}", .{bun.span(@errorName(err))});
                    return null;
                };
                const dependency = Dependency.Version{
                    .tag = .npm,
                    .value = .{
                        .npm = .{
                            .name = String.init(package_name, package_name),
                            .version = Semver.Query.Group.from(installed_version),
                        },
                    },
                };
                switch (FolderResolution.getOrPut(.{ .cache_folder = npm_package_path }, dependency, ".", this)) {
                    .new_package_id => |id| {
                        this.enqueueDependencyList(this.lockfile.packages.items(.dependencies)[id]);
                        return id;
                    },
                    .package_id => |id| {
                        this.enqueueDependencyList(this.lockfile.packages.items(.dependencies)[id]);
                        return id;
                    },
                    .err => |err| {
                        Output.debug("error getting or putting folder resolution: {s}", .{bun.span(@errorName(err))});
                        return null;
                    },
                }
            }
        }

        return null;
    }

    const ResolvedPackageResult = struct {
        package: Lockfile.Package,

        /// Is this the first time we've seen this package?
        is_first_time: bool = false,

        /// Pending network task to schedule
        network_task: ?*NetworkTask = null,
    };

    fn getOrPutResolvedPackageWithFindResult(
        this: *PackageManager,
        name_hash: PackageNameHash,
        name: String,
        version: Dependency.Version,
        dependency_id: DependencyID,
        behavior: Behavior,
        manifest: *const Npm.PackageManifest,
        find_result: Npm.PackageManifest.FindResult,
        install_peer: bool,
        comptime successFn: SuccessFn,
    ) !?ResolvedPackageResult {

        // Was this package already allocated? Let's reuse the existing one.
        if (this.lockfile.getPackageID(
            name_hash,
            if (this.to_update) null else version,
            &.{
                .tag = .npm,
                .value = .{
                    .npm = .{
                        .version = find_result.version,
                        .url = find_result.package.tarball_url.value,
                    },
                },
            },
        )) |id| {
            successFn(this, dependency_id, id);
            return .{
                .package = this.lockfile.packages.get(id),
                .is_first_time = false,
            };
        } else if (behavior.isPeer() and !install_peer) {
            return null;
        }

        // appendPackage sets the PackageID on the package
        const package = try this.lockfile.appendPackage(try Lockfile.Package.fromNPM(
            this.allocator,
            this.lockfile,
            this.log,
            manifest,
            find_result.version,
            find_result.package,
            manifest.string_buf,
            Features.npm,
        ));

        if (comptime Environment.allow_assert) std.debug.assert(package.meta.id != invalid_package_id);
        defer successFn(this, dependency_id, package.meta.id);

        return switch (this.determinePreinstallState(package, this.lockfile)) {
            // Is this package already in the cache?
            // We don't need to download the tarball, but we should enqueue dependencies
            .done => .{ .package = package, .is_first_time = true },
            // Do we need to download the tarball?
            .extract => .{
                .package = package,
                .is_first_time = true,
                .network_task = try this.generateNetworkTaskForTarball(
                    Task.Id.forNPMPackage(
                        this.lockfile.str(&name),
                        package.resolution.value.npm.version,
                    ),
                    manifest.str(&find_result.package.tarball_url),
                    dependency_id,
                    package,
                ) orelse unreachable,
            },
            else => unreachable,
        };
    }

    pub fn hasCreatedNetworkTask(this: *PackageManager, task_id: u64) bool {
        const gpe = this.network_dedupe_map.getOrPut(task_id) catch bun.outOfMemory();
        return gpe.found_existing;
    }

    pub fn generateNetworkTaskForTarball(
        this: *PackageManager,
        task_id: u64,
        url: string,
        dependency_id: DependencyID,
        package: Lockfile.Package,
    ) !?*NetworkTask {
        if (this.hasCreatedNetworkTask(task_id)) {
            return null;
        }

        var network_task = this.getNetworkTask();

        network_task.* = .{
            .task_id = task_id,
            .callback = undefined,
            .allocator = this.allocator,
            .package_manager = this,
        };

        const scope = this.scopeForPackageName(this.lockfile.str(&package.name));

        try network_task.forTarball(
            this.allocator,
            &.{
                .package_manager = &PackageManager.instance, // https://github.com/ziglang/zig/issues/14005
                .name = try strings.StringOrTinyString.initAppendIfNeeded(
                    this.lockfile.str(&package.name),
                    *FileSystem.FilenameStore,
                    &FileSystem.FilenameStore.instance,
                ),
                .resolution = package.resolution,
                .cache_dir = this.getCacheDirectory(),
                .temp_dir = this.getTemporaryDirectory(),
                .dependency_id = dependency_id,
                .integrity = package.meta.integrity,
                .url = try strings.StringOrTinyString.initAppendIfNeeded(
                    url,
                    *FileSystem.FilenameStore,
                    &FileSystem.FilenameStore.instance,
                ),
            },
            scope,
        );

        return network_task;
    }

    fn enqueueNetworkTask(this: *PackageManager, task: *NetworkTask) void {
        if (this.network_task_fifo.writableLength() == 0) {
            this.flushNetworkQueue();
        }

        this.network_task_fifo.writeItemAssumeCapacity(task);
    }

    const SuccessFn = *const fn (*PackageManager, DependencyID, PackageID) void;
    const FailFn = *const fn (*PackageManager, *const Dependency, PackageID, anyerror) void;
    fn assignResolution(this: *PackageManager, dependency_id: DependencyID, package_id: PackageID) void {
        const buffers = &this.lockfile.buffers;
        if (comptime Environment.allow_assert) {
            std.debug.assert(dependency_id < buffers.resolutions.items.len);
            std.debug.assert(package_id < this.lockfile.packages.len);
            // std.debug.assert(buffers.resolutions.items[dependency_id] == invalid_package_id);
        }
        buffers.resolutions.items[dependency_id] = package_id;
        const string_buf = buffers.string_bytes.items;
        var dep = &buffers.dependencies.items[dependency_id];
        if (dep.name.isEmpty() or strings.eql(dep.name.slice(string_buf), dep.version.literal.slice(string_buf))) {
            dep.name = this.lockfile.packages.items(.name)[package_id];
            dep.name_hash = this.lockfile.packages.items(.name_hash)[package_id];
        }
    }

    fn assignRootResolution(this: *PackageManager, dependency_id: DependencyID, package_id: PackageID) void {
        const buffers = &this.lockfile.buffers;
        if (comptime Environment.allow_assert) {
            std.debug.assert(dependency_id < buffers.resolutions.items.len);
            std.debug.assert(package_id < this.lockfile.packages.len);
            std.debug.assert(buffers.resolutions.items[dependency_id] == invalid_package_id);
        }
        buffers.resolutions.items[dependency_id] = package_id;
        const string_buf = buffers.string_bytes.items;
        var dep = &buffers.dependencies.items[dependency_id];
        if (dep.name.isEmpty() or strings.eql(dep.name.slice(string_buf), dep.version.literal.slice(string_buf))) {
            dep.name = this.lockfile.packages.items(.name)[package_id];
            dep.name_hash = this.lockfile.packages.items(.name_hash)[package_id];
        }
    }

    fn resolutionSatisfiesDependency(this: *PackageManager, resolution: Resolution, dependency: Dependency.Version) bool {
        const buf = this.lockfile.buffers.string_bytes.items;
        if (resolution.tag == .npm and dependency.tag == .npm) {
            return dependency.value.npm.version.satisfies(resolution.value.npm.version, buf, buf);
        }

        if (resolution.tag == .git and dependency.tag == .git) {
            return resolution.value.git.eql(&dependency.value.git, buf, buf);
        }

        if (resolution.tag == .github and dependency.tag == .github) {
            return resolution.value.github.eql(&dependency.value.github, buf, buf);
        }

        return false;
    }

    fn getOrPutResolvedPackage(
        this: *PackageManager,
        name_hash: PackageNameHash,
        name: String,
        version: Dependency.Version,
        behavior: Behavior,
        dependency_id: DependencyID,
        resolution: PackageID,
        install_peer: bool,
        comptime successFn: SuccessFn,
    ) !?ResolvedPackageResult {
        if (install_peer and behavior.isPeer()) {
            if (this.lockfile.package_index.get(name_hash)) |index| {
                const resolutions: []Resolution = this.lockfile.packages.items(.resolution);
                switch (index) {
                    .PackageID => |existing_id| {
                        if (existing_id < resolutions.len) {
                            const existing_resolution = resolutions[existing_id];
                            if (this.resolutionSatisfiesDependency(existing_resolution, version)) {
                                successFn(this, dependency_id, existing_id);
                                return .{
                                    // we must fetch it from the packages array again, incase the package array mutates the value in the `successFn`
                                    .package = this.lockfile.packages.get(existing_id),
                                };
                            }

                            const res_tag = resolutions[existing_id].tag;
                            const ver_tag = version.tag;
                            if ((res_tag == .npm and ver_tag == .npm) or (res_tag == .git and ver_tag == .git) or (res_tag == .github and ver_tag == .github)) {
                                const existing_package = this.lockfile.packages.get(existing_id);
                                this.log.addWarningFmt(
                                    null,
                                    logger.Loc.Empty,
                                    this.allocator,
                                    "incorrect peer dependency \"{}@{}\"",
                                    .{
                                        existing_package.name.fmt(this.lockfile.buffers.string_bytes.items),
                                        existing_package.resolution.fmt(this.lockfile.buffers.string_bytes.items, .auto),
                                    },
                                ) catch unreachable;
                                successFn(this, dependency_id, existing_id);
                                return .{
                                    // we must fetch it from the packages array again, incase the package array mutates the value in the `successFn`
                                    .package = this.lockfile.packages.get(existing_id),
                                };
                            }
                        }
                    },
                    .PackageIDMultiple => |list| {
                        for (list.items) |existing_id| {
                            if (existing_id < resolutions.len) {
                                const existing_resolution = resolutions[existing_id];
                                if (this.resolutionSatisfiesDependency(existing_resolution, version)) {
                                    successFn(this, dependency_id, existing_id);
                                    return .{
                                        .package = this.lockfile.packages.get(existing_id),
                                    };
                                }
                            }
                        }

                        if (list.items[0] < resolutions.len) {
                            const res_tag = resolutions[list.items[0]].tag;
                            const ver_tag = version.tag;
                            if ((res_tag == .npm and ver_tag == .npm) or (res_tag == .git and ver_tag == .git) or (res_tag == .github and ver_tag == .github)) {
                                const existing_package_id = list.items[0];
                                const existing_package = this.lockfile.packages.get(existing_package_id);
                                this.log.addWarningFmt(
                                    null,
                                    logger.Loc.Empty,
                                    this.allocator,
                                    "incorrect peer dependency \"{}@{}\"",
                                    .{
                                        existing_package.name.fmt(this.lockfile.buffers.string_bytes.items),
                                        existing_package.resolution.fmt(this.lockfile.buffers.string_bytes.items, .auto),
                                    },
                                ) catch unreachable;
                                successFn(this, dependency_id, list.items[0]);
                                return .{
                                    // we must fetch it from the packages array again, incase the package array mutates the value in the `successFn`
                                    .package = this.lockfile.packages.get(existing_package_id),
                                };
                            }
                        }
                    },
                }
            }
        }

        if (resolution < this.lockfile.packages.len) {
            return .{ .package = this.lockfile.packages.get(resolution) };
        }

        switch (version.tag) {
            .npm, .dist_tag => {
                if (version.tag == .npm) {
                    if (this.lockfile.workspace_versions.count() > 0) resolve_from_workspace: {
                        if (this.lockfile.workspace_versions.get(name_hash)) |workspace_version| {
                            const buf = this.lockfile.buffers.string_bytes.items;
                            if (version.value.npm.version.satisfies(workspace_version, buf, buf)) {
                                const root_package = this.lockfile.rootPackage() orelse break :resolve_from_workspace;
                                const root_dependencies = root_package.dependencies.get(this.lockfile.buffers.dependencies.items);
                                const root_resolutions = root_package.resolutions.get(this.lockfile.buffers.resolutions.items);

                                for (root_dependencies, root_resolutions) |root_dep, workspace_package_id| {
                                    if (workspace_package_id != invalid_package_id and root_dep.version.tag == .workspace and root_dep.name_hash == name_hash) {
                                        // make sure verifyResolutions sees this resolution as a valid package id
                                        successFn(this, dependency_id, workspace_package_id);
                                        return .{
                                            .package = this.lockfile.packages.get(workspace_package_id),
                                            .is_first_time = false,
                                        };
                                    }
                                }
                            }
                        }
                    }
                }

                // Resolve the version from the loaded NPM manifest
                const manifest = this.manifests.getPtr(name_hash) orelse return null; // manifest might still be downloading. This feels unreliable.
                const find_result: Npm.PackageManifest.FindResult = switch (version.tag) {
                    .dist_tag => manifest.findByDistTag(this.lockfile.str(&version.value.dist_tag.tag)),
                    .npm => manifest.findBestVersion(version.value.npm.version, this.lockfile.buffers.string_bytes.items),
                    else => unreachable,
                } orelse return if (behavior.isPeer()) null else switch (version.tag) {
                    .npm => error.NoMatchingVersion,
                    .dist_tag => error.DistTagNotFound,
                    else => unreachable,
                };

                return try this.getOrPutResolvedPackageWithFindResult(
                    name_hash,
                    name,
                    version,
                    dependency_id,
                    behavior,
                    manifest,
                    find_result,
                    install_peer,
                    successFn,
                );
            },

            .folder => {
                // relative to cwd
                const folder_path = this.lockfile.str(&version.value.folder);
                var buf2: bun.PathBuffer = undefined;
                const folder_path_abs = if (std.fs.path.isAbsolute(folder_path)) folder_path else blk: {
                    break :blk Path.joinAbsStringBuf(FileSystem.instance.top_level_dir, &buf2, &[_]string{folder_path}, .auto);
                };
                const res = FolderResolution.getOrPut(.{ .relative = .folder }, version, folder_path_abs, this);

                switch (res) {
                    .err => |err| return err,
                    .package_id => |package_id| {
                        successFn(this, dependency_id, package_id);
                        return .{ .package = this.lockfile.packages.get(package_id) };
                    },

                    .new_package_id => |package_id| {
                        successFn(this, dependency_id, package_id);
                        return .{ .package = this.lockfile.packages.get(package_id), .is_first_time = true };
                    },
                }
            },
            .workspace => {
                // package name hash should be used to find workspace path from map
                const workspace_path_raw: *const String = this.lockfile.workspace_paths.getPtr(@truncate(name_hash)) orelse &version.value.workspace;
                const workspace_path = this.lockfile.str(workspace_path_raw);
                var buf2: bun.PathBuffer = undefined;
                const workspace_path_u8 = if (std.fs.path.isAbsolute(workspace_path)) workspace_path else blk: {
                    break :blk Path.joinAbsStringBuf(FileSystem.instance.top_level_dir, &buf2, &[_]string{workspace_path}, .auto);
                };

                const res = FolderResolution.getOrPut(.{ .relative = .workspace }, version, workspace_path_u8, this);

                switch (res) {
                    .err => |err| return err,
                    .package_id => |package_id| {
                        successFn(this, dependency_id, package_id);
                        return .{ .package = this.lockfile.packages.get(package_id) };
                    },

                    .new_package_id => |package_id| {
                        successFn(this, dependency_id, package_id);
                        return .{ .package = this.lockfile.packages.get(package_id), .is_first_time = true };
                    },
                }
            },
            .symlink => {
                const res = FolderResolution.getOrPut(.{ .global = try this.globalLinkDirPath() }, version, this.lockfile.str(&version.value.symlink), this);

                switch (res) {
                    .err => |err| return err,
                    .package_id => |package_id| {
                        successFn(this, dependency_id, package_id);
                        return .{ .package = this.lockfile.packages.get(package_id) };
                    },

                    .new_package_id => |package_id| {
                        successFn(this, dependency_id, package_id);
                        return .{ .package = this.lockfile.packages.get(package_id), .is_first_time = true };
                    },
                }
            },

            else => return null,
        }
    }

    fn enqueueParseNPMPackage(
        this: *PackageManager,
        task_id: u64,
        name: strings.StringOrTinyString,
        network_task: *NetworkTask,
    ) *ThreadPool.Task {
        var task = this.preallocated_resolve_tasks.get();
        task.* = Task{
            .package_manager = &PackageManager.instance, // https://github.com/ziglang/zig/issues/14005
            .log = logger.Log.init(this.allocator),
            .tag = Task.Tag.package_manifest,
            .request = .{
                .package_manifest = .{
                    .network = network_task,
                    .name = name,
                },
            },
            .id = task_id,
            .data = undefined,
        };
        return &task.threadpool_task;
    }

    fn enqueueExtractNPMPackage(
        this: *PackageManager,
        tarball: *const ExtractTarball,
        network_task: *NetworkTask,
    ) *ThreadPool.Task {
        var task = this.preallocated_resolve_tasks.get();
        task.* = Task{
            .package_manager = &PackageManager.instance, // https://github.com/ziglang/zig/issues/14005
            .log = logger.Log.init(this.allocator),
            .tag = Task.Tag.extract,
            .request = .{
                .extract = .{
                    .network = network_task,
                    .tarball = tarball.*,
                },
            },
            .id = network_task.task_id,
            .data = undefined,
        };
        task.request.extract.tarball.skip_verify = !this.options.do.verify_integrity;
        return &task.threadpool_task;
    }

    fn enqueueGitClone(
        this: *PackageManager,
        task_id: u64,
        name: string,
        repository: *const Repository,
    ) *ThreadPool.Task {
        var task = this.preallocated_resolve_tasks.get();
        task.* = Task{
            .package_manager = &PackageManager.instance, // https://github.com/ziglang/zig/issues/14005
            .log = logger.Log.init(this.allocator),
            .tag = Task.Tag.git_clone,
            .request = .{
                .git_clone = .{
                    .name = strings.StringOrTinyString.initAppendIfNeeded(
                        name,
                        *FileSystem.FilenameStore,
                        &FileSystem.FilenameStore.instance,
                    ) catch unreachable,
                    .url = strings.StringOrTinyString.initAppendIfNeeded(
                        this.lockfile.str(&repository.repo),
                        *FileSystem.FilenameStore,
                        &FileSystem.FilenameStore.instance,
                    ) catch unreachable,
                },
            },
            .id = task_id,
            .data = undefined,
        };
        return &task.threadpool_task;
    }

    fn enqueueGitCheckout(
        this: *PackageManager,
        task_id: u64,
        dir: bun.FileDescriptor,
        dependency_id: DependencyID,
        name: string,
        resolution: Resolution,
        resolved: string,
    ) *ThreadPool.Task {
        var task = this.preallocated_resolve_tasks.get();
        task.* = Task{
            .package_manager = &PackageManager.instance, // https://github.com/ziglang/zig/issues/14005
            .log = logger.Log.init(this.allocator),
            .tag = Task.Tag.git_checkout,
            .request = .{
                .git_checkout = .{
                    .repo_dir = dir,
                    .resolution = resolution,
                    .dependency_id = dependency_id,
                    .name = strings.StringOrTinyString.initAppendIfNeeded(
                        name,
                        *FileSystem.FilenameStore,
                        &FileSystem.FilenameStore.instance,
                    ) catch unreachable,
                    .url = strings.StringOrTinyString.initAppendIfNeeded(
                        this.lockfile.str(&resolution.value.git.repo),
                        *FileSystem.FilenameStore,
                        &FileSystem.FilenameStore.instance,
                    ) catch unreachable,
                    .resolved = strings.StringOrTinyString.initAppendIfNeeded(
                        resolved,
                        *FileSystem.FilenameStore,
                        &FileSystem.FilenameStore.instance,
                    ) catch unreachable,
                },
            },
            .id = task_id,
            .data = undefined,
        };
        return &task.threadpool_task;
    }

    fn enqueueLocalTarball(
        this: *PackageManager,
        task_id: u64,
        dependency_id: DependencyID,
        name: string,
        path: string,
        resolution: Resolution,
    ) *ThreadPool.Task {
        var task = this.preallocated_resolve_tasks.get();
        task.* = Task{
            .package_manager = &PackageManager.instance, // https://github.com/ziglang/zig/issues/14005
            .log = logger.Log.init(this.allocator),
            .tag = Task.Tag.local_tarball,
            .request = .{
                .local_tarball = .{
                    .tarball = .{
                        .package_manager = &PackageManager.instance, // https://github.com/ziglang/zig/issues/14005
                        .name = strings.StringOrTinyString.initAppendIfNeeded(
                            name,
                            *FileSystem.FilenameStore,
                            &FileSystem.FilenameStore.instance,
                        ) catch unreachable,
                        .resolution = resolution,
                        .cache_dir = this.getCacheDirectory(),
                        .temp_dir = this.getTemporaryDirectory(),
                        .dependency_id = dependency_id,
                        .url = strings.StringOrTinyString.initAppendIfNeeded(
                            path,
                            *FileSystem.FilenameStore,
                            &FileSystem.FilenameStore.instance,
                        ) catch unreachable,
                    },
                },
            },
            .id = task_id,
            .data = undefined,
        };
        return &task.threadpool_task;
    }

    pub fn updateLockfileIfNeeded(
        manager: *PackageManager,
        load_lockfile_result: Lockfile.LoadFromDiskResult,
    ) !void {
        if (load_lockfile_result == .ok and load_lockfile_result.ok.serializer_result.packages_need_update) {
            const slice = manager.lockfile.packages.slice();
            for (slice.items(.meta)) |*meta| {
                // these are possibly updated later, but need to make sure non are zero
                meta.setHasInstallScript(false);
            }
        }

        return;
    }

    pub fn writeYarnLock(this: *PackageManager) !void {
        var printer = Lockfile.Printer{
            .lockfile = this.lockfile,
            .options = this.options,
        };

        var tmpname_buf: [512]u8 = undefined;
        tmpname_buf[0..8].* = "tmplock-".*;
        var tmpfile = FileSystem.RealFS.Tmpfile{};
        var secret: [32]u8 = undefined;
        std.mem.writeInt(u64, secret[0..8], @as(u64, @intCast(std.time.milliTimestamp())), .little);
        var base64_bytes: [64]u8 = undefined;
        std.crypto.random.bytes(&base64_bytes);

        const tmpname__ = std.fmt.bufPrint(tmpname_buf[8..], "{s}", .{std.fmt.fmtSliceHexLower(&base64_bytes)}) catch unreachable;
        tmpname_buf[tmpname__.len + 8] = 0;
        const tmpname = tmpname_buf[0 .. tmpname__.len + 8 :0];

        tmpfile.create(&FileSystem.instance.fs, tmpname) catch |err| {
            Output.prettyErrorln("<r><red>error:<r> failed to create tmpfile: {s}", .{@errorName(err)});
            Global.crash();
        };

        var file = tmpfile.file();
        const file_writer = file.writer();
        var buffered_writer = std.io.BufferedWriter(std.mem.page_size, @TypeOf(file_writer)){
            .unbuffered_writer = file_writer,
        };
        const writer = buffered_writer.writer();
        try Lockfile.Printer.Yarn.print(&printer, @TypeOf(writer), writer);
        try buffered_writer.flush();

        if (comptime Environment.isPosix) {
            _ = C.fchmod(
                tmpfile.fd.cast(),
                // chmod 666,
                0o0000040 | 0o0000004 | 0o0000002 | 0o0000400 | 0o0000200 | 0o0000020,
            );
        }

        try tmpfile.promoteToCWD(tmpname, "yarn.lock");
    }

    pub fn isRootDependency(this: *const PackageManager, id: DependencyID) bool {
        return this.root_dependency_list.contains(id);
    }

    fn enqueueDependencyWithMain(
        this: *PackageManager,
        id: DependencyID,
        /// This must be a *const to prevent UB
        dependency: *const Dependency,
        resolution: PackageID,
        install_peer: bool,
    ) !void {
        return this.enqueueDependencyWithMainAndSuccessFn(
            id,
            dependency,
            resolution,
            install_peer,
            assignResolution,
            null,
        );
    }

    const debug = Output.scoped(.PackageManager, true);

    /// Q: "What do we do with a dependency in a package.json?"
    /// A: "We enqueue it!"
    fn enqueueDependencyWithMainAndSuccessFn(
        this: *PackageManager,
        id: DependencyID,
        /// This must be a *const to prevent UB
        dependency: *const Dependency,
        resolution: PackageID,
        install_peer: bool,
        comptime successFn: SuccessFn,
        comptime failFn: ?FailFn,
    ) !void {
        var name = dependency.realname();

        var name_hash = switch (dependency.version.tag) {
            .dist_tag, .git, .github, .npm, .tarball, .workspace => String.Builder.stringHash(this.lockfile.str(&name)),
            else => dependency.name_hash,
        };

        const version = version: {
            if (dependency.version.tag == .npm) {
                if (this.known_npm_aliases.get(name_hash)) |aliased| {
                    const group = dependency.version.value.npm.version;
                    const buf = this.lockfile.buffers.string_bytes.items;
                    var curr_list: ?*const Semver.Query.List = &aliased.value.npm.version.head;
                    while (curr_list) |queries| {
                        var curr: ?*const Semver.Query = &queries.head;
                        while (curr) |query| {
                            if (group.satisfies(query.range.left.version, buf, buf) or group.satisfies(query.range.right.version, buf, buf)) {
                                name = aliased.value.npm.name;
                                name_hash = String.Builder.stringHash(this.lockfile.str(&name));
                                break :version aliased;
                            }
                            curr = query.next;
                        }
                        curr_list = queries.next;
                    }

                    // fallthrough. a package that matches the name of an alias but does not match
                    // the version should be enqueued as a normal npm dependency, overrides allowed
                }
            }

            // allow overriding all dependencies unless the dependency is coming directly from an alias, "npm:<this dep>"
            if (dependency.version.tag != .npm or !dependency.version.value.npm.is_alias and this.lockfile.hasOverrides()) {
                if (this.lockfile.overrides.get(name_hash)) |new| {
                    debug("override: {s} -> {s}", .{ this.lockfile.str(&dependency.version.literal), this.lockfile.str(&new.literal) });
                    name = switch (new.tag) {
                        .dist_tag => new.value.dist_tag.name,
                        .git => new.value.git.package_name,
                        .github => new.value.github.package_name,
                        .npm => new.value.npm.name,
                        .tarball => new.value.tarball.package_name,
                        else => name,
                    };
                    name_hash = String.Builder.stringHash(this.lockfile.str(&name));
                    break :version new;
                }
            }

            // explicit copy here due to `dependency.version` becoming undefined
            // when `getOrPutResolvedPackageWithFindResult` is called and resizes the list.
            break :version Dependency.Version{
                .literal = dependency.version.literal,
                .tag = dependency.version.tag,
                .value = dependency.version.value,
            };
            // break :version dependency.version;
        };
        var loaded_manifest: ?Npm.PackageManifest = null;

        switch (version.tag) {
            .dist_tag, .folder, .npm => {
                retry_from_manifests_ptr: while (true) {
                    var resolve_result_ = this.getOrPutResolvedPackage(
                        name_hash,
                        name,
                        version,
                        dependency.behavior,
                        id,
                        resolution,
                        install_peer,
                        successFn,
                    );

                    retry_with_new_resolve_result: while (true) {
                        const resolve_result = resolve_result_ catch |err| {
                            switch (err) {
                                error.DistTagNotFound => {
                                    if (dependency.behavior.isRequired()) {
                                        if (failFn) |fail| {
                                            fail(
                                                this,
                                                dependency,
                                                id,
                                                err,
                                            );
                                        } else {
                                            this.log.addErrorFmt(
                                                null,
                                                logger.Loc.Empty,
                                                this.allocator,
                                                "package \"{s}\" with tag \"{s}\" not found, but package exists",
                                                .{
                                                    this.lockfile.str(&name),
                                                    this.lockfile.str(&version.value.dist_tag.tag),
                                                },
                                            ) catch unreachable;
                                        }
                                    }

                                    return;
                                },
                                error.NoMatchingVersion => {
                                    if (dependency.behavior.isRequired()) {
                                        if (failFn) |fail| {
                                            fail(
                                                this,
                                                dependency,
                                                id,
                                                err,
                                            );
                                        } else {
                                            this.log.addErrorFmt(
                                                null,
                                                logger.Loc.Empty,
                                                this.allocator,
                                                "No version matching \"{s}\" found for specifier \"{s}\" (but package exists)",
                                                .{
                                                    this.lockfile.str(&version.literal),
                                                    this.lockfile.str(&name),
                                                },
                                            ) catch unreachable;
                                        }
                                    }
                                    return;
                                },
                                else => {
                                    if (failFn) |fail| {
                                        fail(
                                            this,
                                            dependency,
                                            id,
                                            err,
                                        );
                                        return;
                                    }

                                    return err;
                                },
                            }
                        };

                        if (resolve_result) |result| {
                            // First time?
                            if (result.is_first_time) {
                                if (PackageManager.verbose_install) {
                                    const label: string = this.lockfile.str(&version.literal);

                                    Output.prettyErrorln("   -> \"{s}\": \"{s}\" -> {s}@{}", .{
                                        this.lockfile.str(&result.package.name),
                                        label,
                                        this.lockfile.str(&result.package.name),
                                        result.package.resolution.fmt(this.lockfile.buffers.string_bytes.items, .auto),
                                    });
                                }
                                // Resolve dependencies first
                                if (result.package.dependencies.len > 0) {
                                    try this.lockfile.scratch.dependency_list_queue.writeItem(result.package.dependencies);
                                }
                            }

                            if (result.network_task) |network_task| {
                                if (this.getPreinstallState(result.package.meta.id, this.lockfile) == .extract) {
                                    this.setPreinstallState(result.package.meta.id, this.lockfile, .extracting);
                                    this.enqueueNetworkTask(network_task);
                                }
                            }

                            if (comptime Environment.allow_assert)
                                debug(
                                    "enqueueDependency({d}, {s}, {s}, {s}) = {d}",
                                    .{
                                        id,
                                        @tagName(version.tag),
                                        this.lockfile.str(&name),
                                        this.lockfile.str(&version.literal),
                                        result.package.meta.id,
                                    },
                                );
                        } else if (version.tag.isNPM()) {
                            const name_str = this.lockfile.str(&name);
                            const task_id = Task.Id.forManifest(name_str);

                            if (comptime Environment.allow_assert) std.debug.assert(task_id != 0);

                            if (comptime Environment.allow_assert)
                                debug(
                                    "enqueueDependency({d}, {s}, {s}, {s}) = task {d}",
                                    .{
                                        id,
                                        @tagName(version.tag),
                                        this.lockfile.str(&name),
                                        this.lockfile.str(&version.literal),
                                        task_id,
                                    },
                                );

                            if (!dependency.behavior.isPeer() or install_peer) {
                                if (!this.hasCreatedNetworkTask(task_id)) {
                                    if (this.options.enable.manifest_cache) {
                                        if (Npm.PackageManifest.Serializer.load(this.allocator, this.getCacheDirectory(), name_str) catch null) |manifest_| {
                                            const manifest: Npm.PackageManifest = manifest_;
                                            loaded_manifest = manifest;

                                            if (this.options.enable.manifest_cache_control and manifest.pkg.public_max_age > this.timestamp_for_manifest_cache_control) {
                                                try this.manifests.put(this.allocator, manifest.pkg.name.hash, manifest);
                                            }

                                            // If it's an exact package version already living in the cache
                                            // We can skip the network request, even if it's beyond the caching period
                                            if (version.tag == .npm and version.value.npm.version.isExact()) {
                                                if (loaded_manifest.?.findByVersion(version.value.npm.version.head.head.range.left.version)) |find_result| {
                                                    if (this.getOrPutResolvedPackageWithFindResult(
                                                        name_hash,
                                                        name,
                                                        version,
                                                        id,
                                                        dependency.behavior,
                                                        &loaded_manifest.?,
                                                        find_result,
                                                        install_peer,
                                                        successFn,
                                                    ) catch null) |new_resolve_result| {
                                                        resolve_result_ = new_resolve_result;
                                                        _ = this.network_dedupe_map.remove(task_id);
                                                        continue :retry_with_new_resolve_result;
                                                    }
                                                }
                                            }

                                            // Was it recent enough to just load it without the network call?
                                            if (this.options.enable.manifest_cache_control and manifest.pkg.public_max_age > this.timestamp_for_manifest_cache_control) {
                                                _ = this.network_dedupe_map.remove(task_id);
                                                continue :retry_from_manifests_ptr;
                                            }
                                        }
                                    }

                                    if (PackageManager.verbose_install) {
                                        Output.prettyErrorln("Enqueue package manifest for download: {s}", .{name_str});
                                    }

                                    var network_task = this.getNetworkTask();
                                    network_task.* = .{
                                        .package_manager = &PackageManager.instance, // https://github.com/ziglang/zig/issues/14005
                                        .callback = undefined,
                                        .task_id = task_id,
                                        .allocator = this.allocator,
                                    };
                                    try network_task.forManifest(
                                        name_str,
                                        this.allocator,
                                        this.scopeForPackageName(name_str),
                                        if (loaded_manifest) |*manifest| manifest else null,
                                        dependency.behavior.isOptional() or !this.options.do.install_peer_dependencies,
                                    );
                                    this.enqueueNetworkTask(network_task);
                                }
                            } else {
                                if (this.options.do.install_peer_dependencies and !dependency.behavior.isOptionalPeer()) {
                                    try this.peer_dependencies.writeItem(id);
                                }
                            }

                            var manifest_entry_parse = try this.task_queue.getOrPutContext(this.allocator, task_id, .{});
                            if (!manifest_entry_parse.found_existing) {
                                manifest_entry_parse.value_ptr.* = TaskCallbackList{};
                            }

                            const callback_tag = comptime if (successFn == assignRootResolution) "root_dependency" else "dependency";
                            try manifest_entry_parse.value_ptr.append(this.allocator, @unionInit(TaskCallbackContext, callback_tag, id));
                        }
                        return;
                    }
                }
                return;
            },
            .git => {
                const dep = &version.value.git;
                const res = Resolution{
                    .tag = .git,
                    .value = .{
                        .git = dep.*,
                    },
                };

                // First: see if we already loaded the git package in-memory
                if (this.lockfile.getPackageID(name_hash, null, &res)) |pkg_id| {
                    successFn(this, id, pkg_id);
                    return;
                }

                const alias = this.lockfile.str(&dependency.name);
                const url = this.lockfile.str(&dep.repo);
                const clone_id = Task.Id.forGitClone(url);
                const ctx = @unionInit(
                    TaskCallbackContext,
                    if (successFn == assignRootResolution) "root_dependency" else "dependency",
                    id,
                );

                if (comptime Environment.allow_assert)
                    debug(
                        "enqueueDependency({d}, {s}, {s}, {s}) = {s}",
                        .{
                            id,
                            @tagName(version.tag),
                            this.lockfile.str(&name),
                            this.lockfile.str(&version.literal),
                            url,
                        },
                    );

                if (this.git_repositories.get(clone_id)) |repo_fd| {
                    const resolved = try Repository.findCommit(
                        this.allocator,
                        this.env,
                        this.log,
                        repo_fd.asDir(),
                        alias,
                        this.lockfile.str(&dep.committish),
                        clone_id,
                    );
                    const checkout_id = Task.Id.forGitCheckout(url, resolved);

                    var entry = this.task_queue.getOrPutContext(this.allocator, checkout_id, .{}) catch unreachable;
                    if (!entry.found_existing) entry.value_ptr.* = .{};
                    if (this.lockfile.buffers.resolutions.items[id] == invalid_package_id) {
                        try entry.value_ptr.append(this.allocator, ctx);
                    }

                    if (dependency.behavior.isPeer()) {
                        if (!install_peer) {
                            if (this.options.do.install_peer_dependencies and !dependency.behavior.isOptionalPeer()) {
                                try this.peer_dependencies.writeItem(id);
                            }
                            return;
                        }
                    }

                    if (this.hasCreatedNetworkTask(checkout_id)) return;

                    this.task_batch.push(ThreadPool.Batch.from(this.enqueueGitCheckout(
                        checkout_id,
                        repo_fd,
                        id,
                        alias,
                        res,
                        resolved,
                    )));
                } else {
                    var entry = this.task_queue.getOrPutContext(this.allocator, clone_id, .{}) catch unreachable;
                    if (!entry.found_existing) entry.value_ptr.* = .{};
                    try entry.value_ptr.append(this.allocator, ctx);

                    if (dependency.behavior.isPeer()) return;

                    if (this.hasCreatedNetworkTask(clone_id)) return;

                    this.task_batch.push(ThreadPool.Batch.from(this.enqueueGitClone(clone_id, alias, dep)));
                }
            },
            .github => {
                const dep = &version.value.github;
                const res = Resolution{
                    .tag = .github,
                    .value = .{
                        .github = dep.*,
                    },
                };

                // First: see if we already loaded the github package in-memory
                if (this.lockfile.getPackageID(name_hash, null, &res)) |pkg_id| {
                    successFn(this, id, pkg_id);
                    return;
                }

                const url = this.allocGitHubURL(dep);
                defer this.allocator.free(url);
                const task_id = Task.Id.forTarball(url);
                var entry = this.task_queue.getOrPutContext(this.allocator, task_id, .{}) catch unreachable;
                if (!entry.found_existing) {
                    entry.value_ptr.* = TaskCallbackList{};
                }

                if (comptime Environment.allow_assert)
                    debug(
                        "enqueueDependency({d}, {s}, {s}, {s}) = {s}",
                        .{
                            id,
                            @tagName(version.tag),
                            this.lockfile.str(&name),
                            this.lockfile.str(&version.literal),
                            url,
                        },
                    );

                const callback_tag = comptime if (successFn == assignRootResolution) "root_dependency" else "dependency";
                try entry.value_ptr.append(this.allocator, @unionInit(TaskCallbackContext, callback_tag, id));

                if (dependency.behavior.isPeer()) {
                    if (!install_peer) {
                        if (this.options.do.install_peer_dependencies and !dependency.behavior.isOptionalPeer()) {
                            try this.peer_dependencies.writeItem(id);
                        }
                        return;
                    }
                }

                if (try this.generateNetworkTaskForTarball(task_id, url, id, .{
                    .name = dependency.name,
                    .name_hash = dependency.name_hash,
                    .resolution = res,
                })) |network_task| {
                    this.enqueueNetworkTask(network_task);
                }
            },
            inline .symlink, .workspace => |dependency_tag| {
                const _result = this.getOrPutResolvedPackage(
                    name_hash,
                    name,
                    version,
                    dependency.behavior,
                    id,
                    resolution,
                    install_peer,
                    successFn,
                ) catch |err| brk: {
                    if (err == error.MissingPackageJSON) {
                        break :brk @as(?ResolvedPackageResult, null);
                    }

                    return err;
                };

                const workspace_not_found_fmt =
                    \\workspace dependency "{[name]s}" not found
                    \\
                    \\Searched in <b>{[search_path]}<r>
                    \\
                    \\Workspace documentation: https://bun.sh/docs/install/workspaces
                    \\
                ;
                const link_not_found_fmt =
                    \\package "{[name]s}" is not linked
                    \\
                    \\To install a linked package:
                    \\   <cyan>bun link my-pkg-name-from-package-json<r>
                    \\
                    \\Tip: the package name is from package.json, which can differ from the folder name.
                    \\
                ;
                if (_result) |result| {
                    // First time?
                    if (result.is_first_time) {
                        if (PackageManager.verbose_install) {
                            const label: string = this.lockfile.str(&version.literal);

                            Output.prettyErrorln("   -> \"{s}\": \"{s}\" -> {s}@{}", .{
                                this.lockfile.str(&result.package.name),
                                label,
                                this.lockfile.str(&result.package.name),
                                result.package.resolution.fmt(this.lockfile.buffers.string_bytes.items, .auto),
                            });
                        }
                        // We shouldn't see any dependencies
                        if (result.package.dependencies.len > 0) {
                            try this.lockfile.scratch.dependency_list_queue.writeItem(result.package.dependencies);
                        }
                    }

                    // should not trigger a network call
                    if (comptime Environment.allow_assert) std.debug.assert(result.network_task == null);

                    if (comptime Environment.allow_assert)
                        debug(
                            "enqueueDependency({d}, {s}, {s}, {s}) = {d}",
                            .{
                                id,
                                @tagName(version.tag),
                                this.lockfile.str(&name),
                                this.lockfile.str(&version.literal),
                                result.package.meta.id,
                            },
                        );
                } else if (dependency.behavior.isRequired()) {
                    if (comptime dependency_tag == .workspace) {
                        this.log.addErrorFmt(
                            null,
                            logger.Loc.Empty,
                            this.allocator,
                            workspace_not_found_fmt,
                            .{
                                .name = this.lockfile.str(&name),
                                .search_path = FolderResolution.PackageWorkspaceSearchPathFormatter{ .manager = this, .version = version },
                            },
                        ) catch unreachable;
                    } else {
                        this.log.addErrorFmt(
                            null,
                            logger.Loc.Empty,
                            this.allocator,
                            link_not_found_fmt,
                            .{
                                .name = this.lockfile.str(&name),
                            },
                        ) catch unreachable;
                    }
                } else if (this.options.log_level.isVerbose()) {
                    if (comptime dependency_tag == .workspace) {
                        this.log.addWarningFmt(
                            null,
                            logger.Loc.Empty,
                            this.allocator,
                            workspace_not_found_fmt,
                            .{
                                .name = this.lockfile.str(&name),
                                .search_path = FolderResolution.PackageWorkspaceSearchPathFormatter{ .manager = this, .version = version },
                            },
                        ) catch unreachable;
                    } else {
                        this.log.addWarningFmt(
                            null,
                            logger.Loc.Empty,
                            this.allocator,
                            link_not_found_fmt,
                            .{
                                .name = this.lockfile.str(&name),
                            },
                        ) catch unreachable;
                    }
                }
            },
            .tarball => {
                const res: Resolution = switch (version.value.tarball.uri) {
                    .local => |path| .{
                        .tag = .local_tarball,
                        .value = .{
                            .local_tarball = path,
                        },
                    },
                    .remote => |url| .{
                        .tag = .remote_tarball,
                        .value = .{
                            .remote_tarball = url,
                        },
                    },
                };

                // First: see if we already loaded the tarball package in-memory
                if (this.lockfile.getPackageID(name_hash, null, &res)) |pkg_id| {
                    successFn(this, id, pkg_id);
                    return;
                }

                const url = switch (version.value.tarball.uri) {
                    .local => |path| this.lockfile.str(&path),
                    .remote => |url| this.lockfile.str(&url),
                };
                const task_id = Task.Id.forTarball(url);
                var entry = this.task_queue.getOrPutContext(this.allocator, task_id, .{}) catch unreachable;
                if (!entry.found_existing) {
                    entry.value_ptr.* = TaskCallbackList{};
                }

                if (comptime Environment.allow_assert)
                    debug(
                        "enqueueDependency({d}, {s}, {s}, {s}) = {s}",
                        .{
                            id,
                            @tagName(version.tag),
                            this.lockfile.str(&name),
                            this.lockfile.str(&version.literal),
                            url,
                        },
                    );

                const callback_tag = comptime if (successFn == assignRootResolution) "root_dependency" else "dependency";
                try entry.value_ptr.append(this.allocator, @unionInit(TaskCallbackContext, callback_tag, id));

                if (dependency.behavior.isPeer()) {
                    if (!install_peer) {
                        if (this.options.do.install_peer_dependencies and !dependency.behavior.isOptionalPeer()) {
                            try this.peer_dependencies.writeItem(id);
                        }
                        return;
                    }
                }

                switch (version.value.tarball.uri) {
                    .local => {
                        if (this.hasCreatedNetworkTask(task_id)) return;

                        this.task_batch.push(ThreadPool.Batch.from(this.enqueueLocalTarball(
                            task_id,
                            id,
                            this.lockfile.str(&dependency.name),
                            url,
                            res,
                        )));
                    },
                    .remote => {
                        if (try this.generateNetworkTaskForTarball(task_id, url, id, .{
                            .name = dependency.name,
                            .name_hash = dependency.name_hash,
                            .resolution = res,
                        })) |network_task| {
                            this.enqueueNetworkTask(network_task);
                        }
                    },
                }
            },
            else => {},
        }
    }

    fn flushNetworkQueue(this: *PackageManager) void {
        var network = &this.network_task_fifo;

        while (network.readItem()) |network_task| {
            network_task.schedule(if (network_task.callback == .extract) &this.network_tarball_batch else &this.network_resolve_batch);
        }
    }

    fn doFlushDependencyQueue(this: *PackageManager) void {
        var lockfile = this.lockfile;
        var dependency_queue = &lockfile.scratch.dependency_list_queue;

        while (dependency_queue.readItem()) |dependencies_list| {
            var i: u32 = dependencies_list.off;
            const end = dependencies_list.off + dependencies_list.len;
            while (i < end) : (i += 1) {
                const dependency = lockfile.buffers.dependencies.items[i];
                this.enqueueDependencyWithMain(
                    i,
                    &dependency,
                    lockfile.buffers.resolutions.items[i],
                    false,
                ) catch {};
            }
        }

        this.flushNetworkQueue();
    }
    pub fn flushDependencyQueue(this: *PackageManager) void {
        var last_count = this.total_tasks;
        while (true) : (last_count = this.total_tasks) {
            this.flushNetworkQueue();
            this.doFlushDependencyQueue();
            this.flushNetworkQueue();

            if (this.total_tasks == last_count) break;
        }
    }

    pub fn scheduleTasks(manager: *PackageManager) usize {
        const count = manager.task_batch.len + manager.network_resolve_batch.len + manager.network_tarball_batch.len;

        manager.pending_tasks += @as(u32, @truncate(count));
        manager.total_tasks += @as(u32, @truncate(count));
        manager.thread_pool.schedule(manager.task_batch);
        manager.network_resolve_batch.push(manager.network_tarball_batch);
        HTTP.http_thread.schedule(manager.network_resolve_batch);
        manager.task_batch = .{};
        manager.network_tarball_batch = .{};
        manager.network_resolve_batch = .{};
        return count;
    }

    pub fn enqueueDependencyList(
        this: *PackageManager,
        dependencies_list: Lockfile.DependencySlice,
    ) void {
        this.task_queue.ensureUnusedCapacity(this.allocator, dependencies_list.len) catch unreachable;
        const lockfile = this.lockfile;

        // Step 1. Go through main dependencies
        var begin = dependencies_list.off;
        const end = dependencies_list.off +| dependencies_list.len;

        // if dependency is peer and is going to be installed
        // through "dependencies", skip it
        if (end - begin > 1 and lockfile.buffers.dependencies.items[0].behavior.isPeer()) {
            var peer_i: usize = 0;
            var peer = &lockfile.buffers.dependencies.items[peer_i];
            while (peer.behavior.isPeer()) {
                var dep_i: usize = end - 1;
                var dep = lockfile.buffers.dependencies.items[dep_i];
                while (!dep.behavior.isPeer()) {
                    if (!dep.behavior.isDev()) {
                        if (peer.name_hash == dep.name_hash) {
                            peer.* = lockfile.buffers.dependencies.items[begin];
                            begin += 1;
                            break;
                        }
                    }
                    dep_i -= 1;
                    dep = lockfile.buffers.dependencies.items[dep_i];
                }
                peer_i += 1;
                if (peer_i == end) break;
                peer = &lockfile.buffers.dependencies.items[peer_i];
            }
        }

        var i = begin;

        // we have to be very careful with pointers here
        while (i < end) : (i += 1) {
            const dependency = lockfile.buffers.dependencies.items[i];
            const resolution = lockfile.buffers.resolutions.items[i];
            this.enqueueDependencyWithMain(
                i,
                &dependency,
                resolution,
                false,
            ) catch |err| {
                const note = .{
                    .fmt = "error occured while resolving {}",
                    .args = .{bun.fmt.fmtPath(u8, lockfile.str(&dependency.realname()), .{
                        .path_sep = switch (dependency.version.tag) {
                            .folder => .auto,
                            else => .any,
                        },
                    })},
                };

                if (dependency.behavior.isOptional() or dependency.behavior.isPeer())
                    this.log.addWarningWithNote(null, .{}, this.allocator, @errorName(err), note.fmt, note.args) catch unreachable
                else
                    this.log.addZigErrorWithNote(this.allocator, err, note.fmt, note.args) catch unreachable;

                continue;
            };
        }

        this.drainDependencyList();
    }

    pub fn drainDependencyList(this: *PackageManager) void {
        // Step 2. If there were cached dependencies, go through all of those but don't download the devDependencies for them.
        this.flushDependencyQueue();

        if (PackageManager.verbose_install) Output.flush();

        // It's only network requests here because we don't store tarballs.
        _ = this.scheduleTasks();
    }

    fn processDependencyListItem(
        this: *PackageManager,
        item: TaskCallbackContext,
        any_root: ?*bool,
        install_peer: bool,
    ) !void {
        switch (item) {
            .dependency => |dependency_id| {
                const dependency = this.lockfile.buffers.dependencies.items[dependency_id];
                const resolution = this.lockfile.buffers.resolutions.items[dependency_id];

                try this.enqueueDependencyWithMain(
                    dependency_id,
                    &dependency,
                    resolution,
                    install_peer,
                );
            },
            .root_dependency => |dependency_id| {
                const dependency = this.lockfile.buffers.dependencies.items[dependency_id];
                const resolution = this.lockfile.buffers.resolutions.items[dependency_id];

                try this.enqueueDependencyWithMainAndSuccessFn(
                    dependency_id,
                    &dependency,
                    resolution,
                    install_peer,
                    assignRootResolution,
                    failRootResolution,
                );
                if (any_root) |ptr| {
                    const new_resolution_id = this.lockfile.buffers.resolutions.items[dependency_id];
                    if (new_resolution_id != resolution) {
                        ptr.* = true;
                    }
                }
            },
            else => {},
        }
    }

    fn processPeerDependencyList(
        this: *PackageManager,
    ) !void {
        while (this.peer_dependencies.readItem()) |peer_dependency_id| {
            const dependency = this.lockfile.buffers.dependencies.items[peer_dependency_id];
            const resolution = this.lockfile.buffers.resolutions.items[peer_dependency_id];

            try this.enqueueDependencyWithMain(
                peer_dependency_id,
                &dependency,
                resolution,
                true,
            );
        }
    }

    fn processDependencyList(
        this: *PackageManager,
        dep_list: TaskCallbackList,
        comptime Context: type,
        ctx: Context,
        comptime callbacks: anytype,
        install_peer: bool,
    ) !void {
        if (dep_list.items.len > 0) {
            var dependency_list = dep_list;
            var any_root = false;
            for (dependency_list.items) |item| {
                try this.processDependencyListItem(item, &any_root, install_peer);
            }

            if (comptime @TypeOf(callbacks) != void and @TypeOf(callbacks.onResolve) != void) {
                if (any_root) {
                    callbacks.onResolve(ctx);
                }
            }

            dependency_list.deinit(this.allocator);
        }
    }

    const GitResolver = struct {
        resolved: string,
        resolution: *const Resolution,

        pub fn count(this: @This(), comptime Builder: type, builder: Builder, _: JSAst.Expr) void {
            builder.count(this.resolved);
        }

        pub fn resolve(this: @This(), comptime Builder: type, builder: Builder, _: JSAst.Expr) !Resolution {
            var resolution = this.resolution.*;
            resolution.value.github.resolved = builder.append(String, this.resolved);
            return resolution;
        }
    };

    const TarballResolver = struct {
        url: string,
        resolution: *const Resolution,

        pub fn count(this: @This(), comptime Builder: type, builder: Builder, _: JSAst.Expr) void {
            builder.count(this.url);
        }

        pub fn resolve(this: @This(), comptime Builder: type, builder: Builder, _: JSAst.Expr) !Resolution {
            var resolution = this.resolution.*;
            switch (resolution.tag) {
                .local_tarball => {
                    resolution.value.local_tarball = builder.append(String, this.url);
                },
                .remote_tarball => {
                    resolution.value.remote_tarball = builder.append(String, this.url);
                },
                else => unreachable,
            }
            return resolution;
        }
    };

    /// Returns true if we need to drain dependencies
    fn processExtractedTarballPackage(
        manager: *PackageManager,
        package_id: *PackageID,
        resolution: *const Resolution,
        data: *const ExtractData,
        comptime log_level: Options.LogLevel,
    ) ?Lockfile.Package {
        switch (resolution.tag) {
            .git, .github => {
                const package_json_source = logger.Source.initPathString(
                    data.json_path,
                    data.json_buf,
                );
                var package = Lockfile.Package{};

                package.parse(
                    manager.lockfile,
                    manager.allocator,
                    manager.log,
                    package_json_source,
                    GitResolver,
                    GitResolver{
                        .resolved = data.resolved,
                        .resolution = resolution,
                    },
                    Features.npm,
                ) catch |err| {
                    if (comptime log_level != .silent) {
                        const string_buf = manager.lockfile.buffers.string_bytes.items;
                        Output.prettyErrorln("<r><red>error:<r> expected package.json in <b>{any}<r> to be a JSON file: {s}\n", .{
                            resolution.fmtURL(&manager.options, string_buf),
                            @errorName(err),
                        });
                    }
                    Global.crash();
                };

                const has_scripts = package.scripts.hasAny() or brk: {
                    const dir = std.fs.path.dirname(data.json_path) orelse "";
                    const binding_dot_gyp_path = Path.joinAbsStringZ(
                        dir,
                        &[_]string{"binding.gyp"},
                        .auto,
                    );

                    break :brk Syscall.exists(binding_dot_gyp_path);
                };

                package.meta.setHasInstallScript(has_scripts);

                package = manager.lockfile.appendPackage(package) catch unreachable;
                package_id.* = package.meta.id;

                if (package.dependencies.len > 0) {
                    manager.lockfile.scratch.dependency_list_queue.writeItem(package.dependencies) catch bun.outOfMemory();
                }

                return package;
            },
            .local_tarball, .remote_tarball => {
                const package_json_source = logger.Source.initPathString(
                    data.json_path,
                    data.json_buf,
                );
                var package = Lockfile.Package{};

                package.parse(
                    manager.lockfile,
                    manager.allocator,
                    manager.log,
                    package_json_source,
                    TarballResolver,
                    TarballResolver{
                        .url = data.url,
                        .resolution = resolution,
                    },
                    Features.npm,
                ) catch |err| {
                    if (comptime log_level != .silent) {
                        const string_buf = manager.lockfile.buffers.string_bytes.items;
                        Output.prettyErrorln("<r><red>error:<r> expected package.json in <b>{any}<r> to be a JSON file: {s}\n", .{
                            resolution.fmtURL(&manager.options, string_buf),
                            @errorName(err),
                        });
                    }
                    Global.crash();
                };

                const has_scripts = package.scripts.hasAny() or brk: {
                    const dir = std.fs.path.dirname(data.json_path) orelse "";
                    const binding_dot_gyp_path = Path.joinAbsStringZ(
                        dir,
                        &[_]string{"binding.gyp"},
                        .auto,
                    );

                    break :brk Syscall.exists(binding_dot_gyp_path);
                };

                package.meta.setHasInstallScript(has_scripts);

                package = manager.lockfile.appendPackage(package) catch unreachable;
                package_id.* = package.meta.id;

                if (package.dependencies.len > 0) {
                    manager.lockfile.scratch.dependency_list_queue.writeItem(package.dependencies) catch bun.outOfMemory();
                }

                return package;
            },
            else => if (data.json_buf.len > 0) {
                const package_json_source = logger.Source.initPathString(
                    data.json_path,
                    data.json_buf,
                );
                initializeStore();
                const json = json_parser.ParseJSONUTF8(
                    &package_json_source,
                    manager.log,
                    manager.allocator,
                ) catch |err| {
                    if (comptime log_level != .silent) {
                        const string_buf = manager.lockfile.buffers.string_bytes.items;
                        Output.prettyErrorln("<r><red>error:<r> expected package.json in <b>{any}<r> to be a JSON file: {s}\n", .{
                            resolution.fmtURL(&manager.options, string_buf),
                            @errorName(err),
                        });
                    }
                    Global.crash();
                };
                var builder = manager.lockfile.stringBuilder();
                Lockfile.Package.Scripts.parseCount(manager.allocator, &builder, json);
                builder.allocate() catch unreachable;
                if (comptime Environment.allow_assert) std.debug.assert(package_id.* != invalid_package_id);
                var scripts = manager.lockfile.packages.items(.scripts)[package_id.*];
                scripts.parseAlloc(manager.allocator, &builder, json);
                scripts.filled = true;
            },
        }

        return null;
    }

    const CacheDir = struct { path: string, is_node_modules: bool };
    pub fn fetchCacheDirectoryPath(env: *DotEnv.Loader) CacheDir {
        if (env.get("BUN_INSTALL_CACHE_DIR")) |dir| {
            return CacheDir{ .path = Fs.FileSystem.instance.abs(&[_]string{dir}), .is_node_modules = false };
        }

        if (env.get("BUN_INSTALL")) |dir| {
            var parts = [_]string{ dir, "install/", "cache/" };
            return CacheDir{ .path = Fs.FileSystem.instance.abs(&parts), .is_node_modules = false };
        }

        if (env.get("XDG_CACHE_HOME")) |dir| {
            var parts = [_]string{ dir, ".bun/", "install/", "cache/" };
            return CacheDir{ .path = Fs.FileSystem.instance.abs(&parts), .is_node_modules = false };
        }

        if (env.get(bun.DotEnv.home_env)) |dir| {
            var parts = [_]string{ dir, ".bun/", "install/", "cache/" };
            return CacheDir{ .path = Fs.FileSystem.instance.abs(&parts), .is_node_modules = false };
        }

        var fallback_parts = [_]string{"node_modules/.bun-cache"};
        return CacheDir{ .is_node_modules = true, .path = Fs.FileSystem.instance.abs(&fallback_parts) };
    }

    pub fn runTasks(
        manager: *PackageManager,
        comptime ExtractCompletionContext: type,
        extract_ctx: ExtractCompletionContext,
        comptime callbacks: anytype,
        install_peer: bool,
        comptime log_level: Options.LogLevel,
    ) anyerror!void {
        var has_updated_this_run = false;
        var has_network_error = false;

        var timestamp_this_tick: ?u32 = null;

        var network_tasks_batch = manager.async_network_task_queue.popBatch();
        var network_tasks_iter = network_tasks_batch.iterator();
        while (network_tasks_iter.next()) |task| {
            if (comptime Environment.allow_assert) std.debug.assert(manager.pending_tasks > 0);
            manager.pending_tasks -|= 1;
            // We cannot free the network task at the end of this scope.
            // It may continue to be referenced in a future task.

            switch (task.callback) {
                .package_manifest => |*manifest_req| {
                    const name = manifest_req.name;
                    if (comptime log_level.showProgress()) {
                        if (!has_updated_this_run) {
                            manager.setNodeName(manager.downloads_node.?, name.slice(), ProgressStrings.download_emoji, true);
                            has_updated_this_run = true;
                        }
                    }

                    const response = task.http.response orelse {
                        const err = task.http.err orelse error.HTTPError;

                        if (task.retried < manager.options.max_retry_count) {
                            task.retried += 1;
                            if (!has_network_error) {
                                has_network_error = true;
                                const min = manager.options.min_simultaneous_requests;
                                const max = AsyncHTTP.max_simultaneous_requests.load(.monotonic);
                                if (max > min) {
                                    AsyncHTTP.max_simultaneous_requests.store(@max(min, max / 2), .monotonic);
                                }
                            }
                            manager.enqueueNetworkTask(task);

                            if (manager.options.log_level.isVerbose()) {
                                manager.log.addWarningFmt(
                                    null,
                                    logger.Loc.Empty,
                                    manager.allocator,
                                    "{s} downloading package manifest <b>{s}<r>",
                                    .{ bun.span(@errorName(err)), name.slice() },
                                ) catch unreachable;
                            }
                        } else if (@TypeOf(callbacks.onPackageManifestError) != void) {
                            callbacks.onPackageManifestError(
                                extract_ctx,
                                name.slice(),
                                err,
                                task.url_buf,
                            );
                        } else if (comptime log_level != .silent) {
                            const fmt = "\n<r><red>error<r>: {s} downloading package manifest <b>{s}<r>\n";
                            const args = .{ bun.span(@errorName(err)), name.slice() };
                            if (comptime log_level.showProgress()) {
                                Output.prettyWithPrinterFn(fmt, args, Progress.log, &manager.progress);
                            } else {
                                Output.prettyErrorln(
                                    fmt,
                                    args,
                                );
                                Output.flush();
                            }
                        }
                        continue;
                    };

                    if (response.status_code > 399) {
                        if (@TypeOf(callbacks.onPackageManifestError) != void) {
                            const err: PackageManifestError = switch (response.status_code) {
                                400 => error.PackageManifestHTTP400,
                                401 => error.PackageManifestHTTP401,
                                402 => error.PackageManifestHTTP402,
                                403 => error.PackageManifestHTTP403,
                                404 => error.PackageManifestHTTP404,
                                405...499 => error.PackageManifestHTTP4xx,
                                else => error.PackageManifestHTTP5xx,
                            };

                            callbacks.onPackageManifestError(
                                extract_ctx,
                                name.slice(),
                                err,
                                task.url_buf,
                            );
                        } else {
                            switch (response.status_code) {
                                404 => {
                                    if (comptime log_level != .silent) {
                                        const fmt = "\n<r><red>error<r>: package <b>\"{s}\"<r> not found <d>{}{s} 404<r>\n";
                                        const args = .{
                                            name.slice(),
                                            task.http.url.displayHost(),
                                            task.http.url.pathname,
                                        };

                                        if (comptime log_level.showProgress()) {
                                            Output.prettyWithPrinterFn(fmt, args, Progress.log, &manager.progress);
                                        } else {
                                            Output.prettyErrorln(fmt, args);
                                            Output.flush();
                                        }
                                    }
                                },
                                401 => {
                                    if (comptime log_level != .silent) {
                                        const fmt = "\n<r><red>error<r>: unauthorized <b>\"{s}\"<r> <d>{}{s} 401<r>\n";
                                        const args = .{
                                            name.slice(),
                                            task.http.url.displayHost(),
                                            task.http.url.pathname,
                                        };

                                        if (comptime log_level.showProgress()) {
                                            Output.prettyWithPrinterFn(fmt, args, Progress.log, &manager.progress);
                                        } else {
                                            Output.prettyErrorln(fmt, args);
                                            Output.flush();
                                        }
                                    }
                                },
                                403 => {
                                    if (comptime log_level != .silent) {
                                        const fmt = "\n<r><red>error<r>: forbidden while loading <b>\"{s}\"<r><d> 403<r>\n";
                                        const args = .{
                                            name.slice(),
                                        };

                                        if (comptime log_level.showProgress()) {
                                            Output.prettyWithPrinterFn(fmt, args, Progress.log, &manager.progress);
                                        } else {
                                            Output.prettyErrorln(fmt, args);
                                            Output.flush();
                                        }
                                    }
                                },
                                else => {
                                    if (comptime log_level != .silent) {
                                        const fmt = "\n<r><red><b>GET<r><red> {s}<d> - {d}<r>\n";
                                        const args = .{
                                            task.http.client.url.href,
                                            response.status_code,
                                        };

                                        if (comptime log_level.showProgress()) {
                                            Output.prettyWithPrinterFn(fmt, args, Progress.log, &manager.progress);
                                        } else {
                                            Output.prettyErrorln(fmt, args);
                                            Output.flush();
                                        }
                                    }
                                },
                            }
                        }

                        for (manager.package_json_updates) |*request| {
                            if (strings.eql(request.name, name.slice())) {
                                request.failed = true;
                                manager.options.do.save_lockfile = false;
                                manager.options.do.save_yarn_lock = false;
                                manager.options.do.install_packages = false;
                            }
                        }

                        continue;
                    }

                    if (comptime log_level.isVerbose()) {
                        Output.prettyError("    ", .{});
                        Output.printElapsed(@as(f64, @floatFromInt(task.http.elapsed)) / std.time.ns_per_ms);
                        Output.prettyError("\n <d>Downloaded <r><green>{s}<r> versions\n", .{name.slice()});
                        Output.flush();
                    }

                    if (response.status_code == 304) {
                        // The HTTP request was cached
                        if (manifest_req.loaded_manifest) |manifest| {
                            const entry = try manager.manifests.getOrPut(manager.allocator, manifest.pkg.name.hash);
                            entry.value_ptr.* = manifest;

                            if (timestamp_this_tick == null) {
                                timestamp_this_tick = @as(u32, @truncate(@as(u64, @intCast(@max(0, std.time.timestamp()))))) +| 300;
                            }

                            entry.value_ptr.*.pkg.public_max_age = timestamp_this_tick.?;
                            {
                                Npm.PackageManifest.Serializer.save(entry.value_ptr, manager.getTemporaryDirectory(), manager.getCacheDirectory()) catch {};
                            }

                            const dependency_list_entry = manager.task_queue.getEntry(task.task_id).?;

                            const dependency_list = dependency_list_entry.value_ptr.*;
                            dependency_list_entry.value_ptr.* = .{};

                            try manager.processDependencyList(
                                dependency_list,
                                ExtractCompletionContext,
                                extract_ctx,
                                callbacks,
                                install_peer,
                            );

                            continue;
                        }
                    }

                    manager.task_batch.push(ThreadPool.Batch.from(manager.enqueueParseNPMPackage(task.task_id, name, task)));
                },
                .extract => |*extract| {
                    const response = task.http.response orelse {
                        const err = task.http.err orelse error.TarballFailedToDownload;

                        if (task.retried < manager.options.max_retry_count) {
                            task.retried += 1;
                            if (!has_network_error) {
                                has_network_error = true;
                                const min = manager.options.min_simultaneous_requests;
                                const max = AsyncHTTP.max_simultaneous_requests.load(.monotonic);
                                if (max > min) {
                                    AsyncHTTP.max_simultaneous_requests.store(@max(min, max / 2), .monotonic);
                                }
                            }
                            manager.enqueueNetworkTask(task);

                            if (manager.options.log_level.isVerbose()) {
                                manager.log.addWarningFmt(
                                    null,
                                    logger.Loc.Empty,
                                    manager.allocator,
                                    "<r><yellow>warn:<r> {s} downloading tarball <b>{s}@{s}<r>",
                                    .{
                                        bun.span(@errorName(err)),
                                        extract.name.slice(),
                                        extract.resolution.fmt(manager.lockfile.buffers.string_bytes.items, .auto),
                                    },
                                ) catch unreachable;
                            }
                        } else if (@TypeOf(callbacks.onPackageDownloadError) != void) {
                            const package_id = manager.lockfile.buffers.resolutions.items[extract.dependency_id];
                            callbacks.onPackageDownloadError(
                                extract_ctx,
                                package_id,
                                extract.name.slice(),
                                &extract.resolution,
                                err,
                                task.url_buf,
                            );
                        } else if (comptime log_level != .silent) {
                            const fmt = "\n<r><red>error<r>: {s} downloading tarball <b>{s}@{s}<r>\n";
                            const args = .{
                                bun.span(@errorName(err)),
                                extract.name.slice(),
                                extract.resolution.fmt(manager.lockfile.buffers.string_bytes.items, .auto),
                            };
                            if (comptime log_level.showProgress()) {
                                Output.prettyWithPrinterFn(fmt, args, Progress.log, &manager.progress);
                            } else {
                                Output.prettyErrorln(fmt, args);
                                Output.flush();
                            }
                        }

                        continue;
                    };

                    if (response.status_code > 399) {
                        if (@TypeOf(callbacks.onPackageDownloadError) != void) {
                            const err = switch (response.status_code) {
                                400 => error.TarballHTTP400,
                                401 => error.TarballHTTP401,
                                402 => error.TarballHTTP402,
                                403 => error.TarballHTTP403,
                                404 => error.TarballHTTP404,
                                405...499 => error.TarballHTTP4xx,
                                else => error.TarballHTTP5xx,
                            };
                            const package_id = manager.lockfile.buffers.resolutions.items[extract.dependency_id];

                            callbacks.onPackageDownloadError(
                                extract_ctx,
                                package_id,
                                extract.name.slice(),
                                &extract.resolution,
                                err,
                                task.url_buf,
                            );
                        } else if (comptime log_level != .silent) {
                            const fmt = "\n<r><red><b>GET<r><red> {s}<d> - {d}<r>\n";
                            const args = .{
                                task.http.client.url.href,
                                response.status_code,
                            };

                            if (comptime log_level.showProgress()) {
                                Output.prettyWithPrinterFn(fmt, args, Progress.log, &manager.progress);
                            } else {
                                Output.prettyErrorln(
                                    fmt,
                                    args,
                                );
                                Output.flush();
                            }
                        }

                        continue;
                    }

                    if (comptime log_level.isVerbose()) {
                        Output.prettyError("    ", .{});
                        Output.printElapsed(@as(f64, @floatCast(@as(f64, @floatFromInt(task.http.elapsed)) / std.time.ns_per_ms)));
                        Output.prettyError(" <d>Downloaded <r><green>{s}<r> tarball\n", .{extract.name.slice()});
                        Output.flush();
                    }

                    if (comptime log_level.showProgress()) {
                        if (!has_updated_this_run) {
                            manager.setNodeName(manager.downloads_node.?, extract.name.slice(), ProgressStrings.extract_emoji, true);
                            has_updated_this_run = true;
                        }
                    }

                    manager.task_batch.push(ThreadPool.Batch.from(manager.enqueueExtractNPMPackage(extract, task)));
                },
                else => unreachable,
            }
        }

        var resolve_tasks_batch = manager.resolve_tasks.popBatch();
        var resolve_tasks_iter = resolve_tasks_batch.iterator();
        while (resolve_tasks_iter.next()) |task| {
            if (comptime Environment.allow_assert) std.debug.assert(manager.pending_tasks > 0);
            defer manager.preallocated_resolve_tasks.put(task);
            manager.pending_tasks -|= 1;

            if (task.log.msgs.items.len > 0) {
                switch (Output.enable_ansi_colors) {
                    inline else => |enable_ansi_colors| {
                        try task.log.printForLogLevelWithEnableAnsiColors(Output.errorWriter(), enable_ansi_colors);
                    },
                }
            }

            switch (task.tag) {
                .package_manifest => {
                    defer manager.preallocated_network_tasks.put(task.request.package_manifest.network);
                    if (task.status == .fail) {
                        const name = task.request.package_manifest.name;
                        const err = task.err orelse error.Failed;

                        if (@TypeOf(callbacks.onPackageManifestError) != void) {
                            callbacks.onPackageManifestError(
                                extract_ctx,
                                name.slice(),
                                err,
                                task.request.package_manifest.network.url_buf,
                            );
                        } else if (comptime log_level != .silent) {
                            const fmt = "\n<r><red>error<r>: {s} parsing package manifest for <b>{s}<r>";
                            const error_name: string = @errorName(err);

                            const args = .{ error_name, name.slice() };
                            if (comptime log_level.showProgress()) {
                                Output.prettyWithPrinterFn(fmt, args, Progress.log, &manager.progress);
                            } else {
                                Output.prettyErrorln(
                                    fmt,
                                    args,
                                );
                                Output.flush();
                            }
                        }
                        continue;
                    }
                    const manifest = &task.data.package_manifest;

                    _ = try manager.manifests.getOrPutValue(manager.allocator, manifest.pkg.name.hash, manifest.*);

                    const dependency_list_entry = manager.task_queue.getEntry(task.id).?;
                    const dependency_list = dependency_list_entry.value_ptr.*;
                    dependency_list_entry.value_ptr.* = .{};

                    try manager.processDependencyList(dependency_list, ExtractCompletionContext, extract_ctx, callbacks, install_peer);

                    if (comptime log_level.showProgress()) {
                        if (!has_updated_this_run) {
                            manager.setNodeName(manager.downloads_node.?, manifest.name(), ProgressStrings.download_emoji, true);
                            has_updated_this_run = true;
                        }
                    }
                },
                .extract, .local_tarball => {
                    defer {
                        switch (task.tag) {
                            .extract => manager.preallocated_network_tasks.put(task.request.extract.network),
                            else => {},
                        }
                    }

                    const tarball = switch (task.tag) {
                        .extract => &task.request.extract.tarball,
                        .local_tarball => &task.request.local_tarball.tarball,
                        else => unreachable,
                    };
                    const dependency_id = tarball.dependency_id;
                    var package_id = manager.lockfile.buffers.resolutions.items[dependency_id];
                    const alias = tarball.name.slice();
                    const resolution = &tarball.resolution;

                    if (task.status == .fail) {
                        const err = task.err orelse error.TarballFailedToExtract;

                        if (@TypeOf(callbacks.onPackageDownloadError) != void) {
                            callbacks.onPackageDownloadError(
                                extract_ctx,
                                package_id,
                                alias,
                                resolution,
                                err,
                                switch (task.tag) {
                                    .extract => task.request.extract.network.url_buf,
                                    .local_tarball => task.request.local_tarball.tarball.url.slice(),
                                    else => unreachable,
                                },
                            );
                        } else if (comptime log_level != .silent) {
                            const fmt = "<r><red>error<r>: {s} extracting tarball for <b>{s}<r>\n";
                            const args = .{
                                @errorName(err),
                                alias,
                            };
                            if (comptime log_level.showProgress()) {
                                Output.prettyWithPrinterFn(fmt, args, Progress.log, &manager.progress);
                            } else {
                                Output.prettyErrorln(fmt, args);
                                Output.flush();
                            }
                        }
                        continue;
                    }
                    manager.extracted_count += 1;
                    bun.Analytics.Features.extracted_packages += 1;

                    // GitHub and tarball URL dependencies are not fully resolved until after the tarball is downloaded & extracted.
                    if (manager.processExtractedTarballPackage(&package_id, resolution, &task.data.extract, comptime log_level)) |pkg| brk: {
                        // In the middle of an install, you could end up needing to downlaod the github tarball for a dependency
                        // We need to make sure we resolve the dependencies first before calling the onExtract callback
                        // TODO: move this into a separate function
                        var any_root = false;
                        var dependency_list_entry = manager.task_queue.getEntry(task.id) orelse break :brk;
                        var dependency_list = dependency_list_entry.value_ptr.*;
                        dependency_list_entry.value_ptr.* = .{};

                        defer {
                            dependency_list.deinit(manager.allocator);
                            if (comptime @TypeOf(callbacks) != void and @TypeOf(callbacks.onResolve) != void) {
                                if (any_root) {
                                    callbacks.onResolve(extract_ctx);
                                }
                            }
                        }

                        for (dependency_list.items) |dep| {
                            switch (dep) {
                                .dependency, .root_dependency => |id| {
                                    var version = &manager.lockfile.buffers.dependencies.items[id].version;
                                    switch (version.tag) {
                                        .github => {
                                            version.value.github.package_name = pkg.name;
                                        },
                                        .tarball => {
                                            version.value.tarball.package_name = pkg.name;
                                        },
                                        else => unreachable,
                                    }
                                    try manager.processDependencyListItem(dep, &any_root, install_peer);
                                },
                                else => {
                                    // if it's a node_module folder to install, handle that after we process all the dependencies within the onExtract callback.
                                    dependency_list_entry.value_ptr.append(manager.allocator, dep) catch unreachable;
                                },
                            }
                        }
                    } else if (manager.task_queue.getEntry(Task.Id.forManifest(
                        manager.lockfile.str(&manager.lockfile.packages.items(.name)[package_id]),
                    ))) |dependency_list_entry| {
                        // Peer dependencies do not initiate any downloads of their own, thus need to be resolved here instead
                        const dependency_list = dependency_list_entry.value_ptr.*;
                        dependency_list_entry.value_ptr.* = .{};

                        try manager.processDependencyList(dependency_list, void, {}, {}, install_peer);
                    }

                    manager.setPreinstallState(package_id, manager.lockfile, .done);

                    if (comptime @TypeOf(callbacks.onExtract) != void) {
                        if (ExtractCompletionContext == *PackageInstaller) {
                            extract_ctx.fixCachedLockfilePackageSlices();
                        }
                        callbacks.onExtract(extract_ctx, dependency_id, &task.data.extract, comptime log_level);
                    }

                    if (comptime log_level.showProgress()) {
                        if (!has_updated_this_run) {
                            manager.setNodeName(manager.downloads_node.?, alias, ProgressStrings.extract_emoji, true);
                            has_updated_this_run = true;
                        }
                    }
                },
                .git_clone => {
                    const clone = &task.request.git_clone;
                    const name = clone.name.slice();
                    const url = clone.url.slice();

                    if (task.status == .fail) {
                        const err = task.err orelse error.Failed;

                        if (@TypeOf(callbacks.onPackageManifestError) != void) {
                            callbacks.onPackageManifestError(
                                extract_ctx,
                                name,
                                err,
                                url,
                            );
                        } else if (comptime log_level != .silent) {
                            const fmt = "\n<r><red>error<r>: {s} cloning repository for <b>{s}<r>";
                            const error_name = @errorName(err);

                            const args = .{ error_name, name };
                            if (comptime log_level.showProgress()) {
                                Output.prettyWithPrinterFn(fmt, args, Progress.log, &manager.progress);
                            } else {
                                Output.prettyErrorln(
                                    fmt,
                                    args,
                                );
                                Output.flush();
                            }
                        }
                        continue;
                    }

                    const dependency_list_entry = manager.task_queue.getEntry(task.id).?;
                    const dependency_list = dependency_list_entry.value_ptr.*;
                    dependency_list_entry.value_ptr.* = .{};

                    try manager.processDependencyList(dependency_list, ExtractCompletionContext, extract_ctx, callbacks, install_peer);

                    if (comptime log_level.showProgress()) {
                        if (!has_updated_this_run) {
                            manager.setNodeName(manager.downloads_node.?, name, ProgressStrings.download_emoji, true);
                            has_updated_this_run = true;
                        }
                    }
                },
                .git_checkout => {
                    const git_checkout = &task.request.git_checkout;
                    const alias = &git_checkout.name;
                    const resolution = &git_checkout.resolution;
                    var package_id: PackageID = invalid_package_id;

                    if (task.status == .fail) {
                        const err = task.err orelse error.Failed;

                        if (comptime log_level != .silent) {
                            const fmt = "\n<r><red>error<r>: {s} checking out repository for <b>{s}<r>";
                            const error_name = @errorName(err);

                            const args = .{ error_name, alias.slice() };
                            if (comptime log_level.showProgress()) {
                                Output.prettyWithPrinterFn(fmt, args, Progress.log, &manager.progress);
                            } else {
                                Output.prettyErrorln(
                                    fmt,
                                    args,
                                );
                                Output.flush();
                            }
                        }
                        continue;
                    }

                    if (manager.processExtractedTarballPackage(
                        &package_id,
                        resolution,
                        &task.data.git_checkout,
                        comptime log_level,
                    )) |pkg| brk: {
                        var any_root = false;
                        var dependency_list_entry = manager.task_queue.getEntry(task.id) orelse break :brk;
                        var dependency_list = dependency_list_entry.value_ptr.*;
                        dependency_list_entry.value_ptr.* = .{};

                        defer {
                            dependency_list.deinit(manager.allocator);
                            if (comptime @TypeOf(callbacks) != void and @TypeOf(callbacks.onResolve) != void) {
                                if (any_root) {
                                    callbacks.onResolve(extract_ctx);
                                }
                            }
                        }

                        for (dependency_list.items) |dep| {
                            switch (dep) {
                                .dependency, .root_dependency => |id| {
                                    var repo = &manager.lockfile.buffers.dependencies.items[id].version.value.git;
                                    repo.resolved = pkg.resolution.value.git.resolved;
                                    repo.package_name = pkg.name;
                                    try manager.processDependencyListItem(dep, &any_root, install_peer);
                                },
                                else => {
                                    // if it's a node_module folder to install, handle that after we process all the dependencies within the onExtract callback.
                                    dependency_list_entry.value_ptr.append(manager.allocator, dep) catch unreachable;
                                },
                            }
                        }
                    }

                    if (comptime @TypeOf(callbacks.onExtract) != void) {
                        if (ExtractCompletionContext == *PackageInstaller) {
                            extract_ctx.fixCachedLockfilePackageSlices();
                        }
                        callbacks.onExtract(
                            extract_ctx,
                            git_checkout.dependency_id,
                            &task.data.git_checkout,
                            comptime log_level,
                        );
                    }

                    if (comptime log_level.showProgress()) {
                        if (!has_updated_this_run) {
                            manager.setNodeName(manager.downloads_node.?, alias.slice(), ProgressStrings.download_emoji, true);
                            has_updated_this_run = true;
                        }
                    }
                },
            }
        }

        manager.drainDependencyList();

        if (comptime log_level.showProgress()) {
            if (@hasField(@TypeOf(callbacks), "progress_bar") and callbacks.progress_bar == true) {
                const completed_items = manager.total_tasks - manager.pending_tasks;
                if (completed_items != manager.downloads_node.?.unprotected_completed_items or has_updated_this_run) {
                    manager.downloads_node.?.setCompletedItems(completed_items);
                    manager.downloads_node.?.setEstimatedTotalItems(manager.total_tasks);
                }
            }
            manager.downloads_node.?.activate();
            manager.progress.maybeRefresh();
        }
    }

    pub const Options = struct {
        log_level: LogLevel = .default,
        global: bool = false,

        global_bin_dir: std.fs.Dir = bun.invalid_fd.asDir(),
        explicit_global_directory: string = "",
        /// destination directory to link bins into
        // must be a variable due to global installs and bunx
        bin_path: stringZ = bun.pathLiteral("node_modules/.bin"),

        lockfile_path: stringZ = Lockfile.default_filename,
        did_override_default_scope: bool = false,
        scope: Npm.Registry.Scope = undefined,

        registries: Npm.Registry.Map = .{},
        cache_directory: string = "",
        enable: Enable = .{},
        do: Do = .{},
        positionals: []const string = &[_]string{},
        update: Update = .{},
        dry_run: bool = false,
        remote_package_features: Features = .{
            .optional_dependencies = true,
        },
        local_package_features: Features = .{
            .dev_dependencies = true,
            .workspaces = true,
        },
        // The idea here is:
        // 1. package has a platform-specific binary to install
        // 2. To prevent downloading & installing incompatible versions, they stick the "real" one in optionalDependencies
        // 3. The real one we want to link is in another package
        // 4. Therefore, we remap the "bin" specified in the real package
        //    to the target package which is the one which is:
        //      1. In optionalDependencies
        //      2. Has a platform and/or os specified, which evaluates to not disabled
        native_bin_link_allowlist: []const PackageNameHash = &default_native_bin_link_allowlist,
        max_retry_count: u16 = 5,
        min_simultaneous_requests: usize = 4,

        max_concurrent_lifecycle_scripts: usize,

        pub fn shouldPrintCommandName(this: *const Options) bool {
            return this.log_level != .silent and this.do.summary;
        }

        pub fn isBinPathInPATH(this: *const Options) bool {
            // must be absolute
            if (this.bin_path[0] != std.fs.path.sep) return false;
            var tokenizer = std.mem.split(bun.getenvZ("PATH") orelse "", ":");
            const spanned = bun.span(this.bin_path);
            while (tokenizer.next()) |token| {
                if (strings.eql(token, spanned)) return true;
            }
            return false;
        }

        const default_native_bin_link_allowlist = [_]PackageNameHash{
            String.Builder.stringHash("esbuild"),
            String.Builder.stringHash("turbo"),
            String.Builder.stringHash("bun"),
            String.Builder.stringHash("rome"),
            String.Builder.stringHash("zig"),
            String.Builder.stringHash("@oven-sh/zig"),
        };

        pub const LogLevel = enum {
            default,
            verbose,
            silent,
            default_no_progress,
            verbose_no_progress,

            pub inline fn isVerbose(this: LogLevel) bool {
                return switch (this) {
                    .verbose_no_progress, .verbose => true,
                    else => false,
                };
            }
            pub inline fn showProgress(this: LogLevel) bool {
                return switch (this) {
                    .default, .verbose => true,
                    else => false,
                };
            }
        };

        pub const Update = struct {
            development: bool = false,
            optional: bool = false,
        };

        pub fn openGlobalDir(explicit_global_dir: string) !std.fs.Dir {
            if (bun.getenvZ("BUN_INSTALL_GLOBAL_DIR")) |home_dir| {
                return try std.fs.cwd().makeOpenPath(home_dir, .{});
            }

            if (explicit_global_dir.len > 0) {
                return try std.fs.cwd().makeOpenPath(explicit_global_dir, .{});
            }

            if (bun.getenvZ("BUN_INSTALL")) |home_dir| {
                var buf: [bun.MAX_PATH_BYTES]u8 = undefined;
                var parts = [_]string{ "install", "global" };
                const path = Path.joinAbsStringBuf(home_dir, &buf, &parts, .auto);
                return try std.fs.cwd().makeOpenPath(path, .{});
            }

            if (!Environment.isWindows) {
                if (bun.getenvZ("XDG_CACHE_HOME") orelse bun.getenvZ("HOME")) |home_dir| {
                    var buf: [bun.MAX_PATH_BYTES]u8 = undefined;
                    var parts = [_]string{ ".bun", "install", "global" };
                    const path = Path.joinAbsStringBuf(home_dir, &buf, &parts, .auto);
                    return try std.fs.cwd().makeOpenPath(path, .{});
                }
            } else {
                if (bun.getenvZ("USERPROFILE")) |home_dir| {
                    var buf: [bun.MAX_PATH_BYTES]u8 = undefined;
                    var parts = [_]string{ ".bun", "install", "global" };
                    const path = Path.joinAbsStringBuf(home_dir, &buf, &parts, .auto);
                    return try std.fs.cwd().makeOpenPath(path, .{});
                }
            }

            return error.@"No global directory found";
        }

        pub fn openGlobalBinDir(opts_: ?*const Api.BunInstall) !std.fs.Dir {
            if (bun.getenvZ("BUN_INSTALL_BIN")) |home_dir| {
                return try std.fs.cwd().makeOpenPath(home_dir, .{});
            }

            if (opts_) |opts| {
                if (opts.global_bin_dir) |home_dir| {
                    if (home_dir.len > 0) {
                        return try std.fs.cwd().makeOpenPath(home_dir, .{});
                    }
                }
            }

            if (bun.getenvZ("BUN_INSTALL")) |home_dir| {
                var buf: [bun.MAX_PATH_BYTES]u8 = undefined;
                var parts = [_]string{
                    "bin",
                };
                const path = Path.joinAbsStringBuf(home_dir, &buf, &parts, .auto);
                return try std.fs.cwd().makeOpenPath(path, .{});
            }

            if (bun.getenvZ("XDG_CACHE_HOME") orelse bun.getenvZ(bun.DotEnv.home_env)) |home_dir| {
                var buf: [bun.MAX_PATH_BYTES]u8 = undefined;
                var parts = [_]string{
                    ".bun",
                    "bin",
                };
                const path = Path.joinAbsStringBuf(home_dir, &buf, &parts, .auto);
                return try std.fs.cwd().makeOpenPath(path, .{});
            }

            return error.@"Missing global bin directory: try setting $BUN_INSTALL";
        }

        pub fn load(
            this: *Options,
            allocator: std.mem.Allocator,
            log: *logger.Log,
            env: *DotEnv.Loader,
            cli_: ?CommandLineArguments,
            bun_install_: ?*Api.BunInstall,
            subcommand: Subcommand,
        ) !void {
            var base = Api.NpmRegistry{
                .url = "",
                .username = "",
                .password = "",
                .token = "",
            };
            if (bun_install_) |bun_install| {
                if (bun_install.default_registry) |registry| {
                    base = registry;
                }
            }
            if (base.url.len == 0) base.url = Npm.Registry.default_url;
            this.scope = try Npm.Registry.Scope.fromAPI("", base, allocator, env);
            defer {
                this.did_override_default_scope = !strings.eqlComptime(this.scope.url.href, Npm.Registry.default_url);
            }
            if (bun_install_) |bun_install| {
                if (bun_install.scoped) |scoped| {
                    for (scoped.scopes, 0..) |name, i| {
                        var registry = scoped.registries[i];
                        if (registry.url.len == 0) registry.url = base.url;
                        try this.registries.put(allocator, Npm.Registry.Scope.hash(name), try Npm.Registry.Scope.fromAPI(name, registry, allocator, env));
                    }
                }

                if (bun_install.disable_cache orelse false) {
                    this.enable.cache = false;
                }

                if (bun_install.disable_manifest_cache orelse false) {
                    this.enable.manifest_cache = false;
                }

                if (bun_install.force orelse false) {
                    this.enable.manifest_cache_control = false;
                    this.enable.force_install = true;
                }

                if (bun_install.native_bin_links.len > 0) {
                    var buf = try allocator.alloc(u64, bun_install.native_bin_links.len);
                    for (bun_install.native_bin_links, 0..) |name, i| {
                        buf[i] = String.Builder.stringHash(name);
                    }
                    this.native_bin_link_allowlist = buf;
                }

                if (bun_install.save_yarn_lockfile orelse false) {
                    this.do.save_yarn_lock = true;
                }

                if (bun_install.save_lockfile) |save_lockfile| {
                    this.do.save_lockfile = save_lockfile;
                    this.enable.force_save_lockfile = true;
                }

                if (bun_install.save_dev) |save| {
                    this.local_package_features.dev_dependencies = save;
                }

                if (bun_install.save_peer) |save| {
                    this.do.install_peer_dependencies = save;
                    this.remote_package_features.peer_dependencies = save;
                }

                if (bun_install.exact) |exact| {
                    this.enable.exact_versions = exact;
                }

                if (bun_install.production) |production| {
                    if (production) {
                        this.local_package_features.dev_dependencies = false;
                        this.enable.fail_early = true;
                        this.enable.frozen_lockfile = true;
                        this.enable.force_save_lockfile = false;
                    }
                }

                if (bun_install.frozen_lockfile) |frozen_lockfile| {
                    if (frozen_lockfile) {
                        this.enable.frozen_lockfile = true;
                    }
                }

                if (bun_install.concurrent_scripts) |jobs| {
                    this.max_concurrent_lifecycle_scripts = jobs;
                }

                if (bun_install.save_optional) |save| {
                    this.remote_package_features.optional_dependencies = save;
                    this.local_package_features.optional_dependencies = save;
                }

                this.explicit_global_directory = bun_install.global_dir orelse this.explicit_global_directory;
            }

            const default_disable_progress_bar: bool = brk: {
                if (env.get("BUN_INSTALL_PROGRESS")) |prog| {
                    break :brk strings.eqlComptime(prog, "0");
                }

                if (env.isCI()) {
                    break :brk true;
                }

                break :brk Output.stderr_descriptor_type != .terminal;
            };

            // technically, npm_config is case in-sensitive
            // load_registry:
            {
                const registry_keys = [_]string{
                    "BUN_CONFIG_REGISTRY",
                    "NPM_CONFIG_REGISTRY",
                    "npm_config_registry",
                };
                var did_set = false;

                inline for (registry_keys) |registry_key| {
                    if (!did_set) {
                        if (env.get(registry_key)) |registry_| {
                            if (registry_.len > 0 and
                                (strings.startsWith(registry_, "https://") or
                                strings.startsWith(registry_, "http://")))
                            {
                                const prev_scope = this.scope;
                                var api_registry = std.mem.zeroes(Api.NpmRegistry);
                                api_registry.url = registry_;
                                api_registry.token = prev_scope.token;
                                this.scope = try Npm.Registry.Scope.fromAPI("", api_registry, allocator, env);
                                did_set = true;
                            }
                        }
                    }
                }
            }

            {
                const token_keys = [_]string{
                    "BUN_CONFIG_TOKEN",
                    "NPM_CONFIG_token",
                    "npm_config_token",
                };
                var did_set = false;

                inline for (token_keys) |registry_key| {
                    if (!did_set) {
                        if (env.get(registry_key)) |registry_| {
                            if (registry_.len > 0) {
                                this.scope.token = registry_;
                                did_set = true;
                                // stage1 bug: break inside inline is broken
                                // break :load_registry;
                            }
                        }
                    }
                }
            }

            if (cli_) |cli| {
                if (cli.registry.len > 0 and strings.startsWith(cli.registry, "https://") or
                    strings.startsWith(cli.registry, "http://"))
                {
                    this.scope.url = URL.parse(cli.registry);
                }

                if (cli.exact) {
                    this.enable.exact_versions = true;
                }

                if (cli.token.len > 0) {
                    this.scope.token = cli.token;
                }
            }

            if (env.get("BUN_CONFIG_YARN_LOCKFILE") != null) {
                this.do.save_yarn_lock = true;
            }

            if (env.get("BUN_CONFIG_HTTP_RETRY_COUNT")) |retry_count| {
                if (std.fmt.parseInt(u16, retry_count, 10)) |int| this.max_retry_count = int else |_| {}
            }

            if (env.get("BUN_CONFIG_LINK_NATIVE_BINS")) |native_packages| {
                const len = std.mem.count(u8, native_packages, " ");
                if (len > 0) {
                    var all = try allocator.alloc(PackageNameHash, this.native_bin_link_allowlist.len + len);
                    bun.copy(PackageNameHash, all, this.native_bin_link_allowlist);
                    var remain = all[this.native_bin_link_allowlist.len..];
                    var splitter = std.mem.split(u8, native_packages, " ");
                    var i: usize = 0;
                    while (splitter.next()) |name| {
                        remain[i] = String.Builder.stringHash(name);
                        i += 1;
                    }
                    this.native_bin_link_allowlist = all;
                }
            }

            // if (env.get("BUN_CONFIG_NO_DEDUPLICATE") != null) {
            //     this.enable.deduplicate_packages = false;
            // }

            AsyncHTTP.loadEnv(allocator, log, env);

            if (env.get("BUN_CONFIG_SKIP_SAVE_LOCKFILE")) |check_bool| {
                this.do.save_lockfile = strings.eqlComptime(check_bool, "0");
            }

            if (env.get("BUN_CONFIG_SKIP_LOAD_LOCKFILE")) |check_bool| {
                this.do.load_lockfile = strings.eqlComptime(check_bool, "0");
            }

            if (env.get("BUN_CONFIG_SKIP_INSTALL_PACKAGES")) |check_bool| {
                this.do.install_packages = strings.eqlComptime(check_bool, "0");
            }

            if (env.get("BUN_CONFIG_NO_VERIFY")) |check_bool| {
                this.do.verify_integrity = !strings.eqlComptime(check_bool, "0");
            }

            // Update should never read from manifest cache
            if (subcommand == .update) {
                this.enable.manifest_cache = false;
                this.enable.manifest_cache_control = false;
            }

            if (cli_) |cli| {
                if (cli.no_save) {
                    this.do.save_lockfile = false;
                    this.do.write_package_json = false;
                }

                if (cli.dry_run) {
                    this.do.install_packages = false;
                    this.dry_run = true;
                    this.do.write_package_json = false;
                    this.do.save_lockfile = false;
                }

                if (cli.no_summary) {
                    this.do.summary = false;
                }

                if (cli.no_cache) {
                    this.enable.manifest_cache = false;
                    this.enable.manifest_cache_control = false;
                }

                // if (cli.no_dedupe) {
                //     this.enable.deduplicate_packages = false;
                // }

                if (cli.omit.dev) {
                    this.local_package_features.dev_dependencies = false;
                }

                if (cli.global or cli.ignore_scripts) {
                    this.do.run_scripts = false;
                }

                if (cli.trusted) {
                    this.do.trust_dependencies_from_args = true;
                }

                this.local_package_features.optional_dependencies = !cli.omit.optional;

                const disable_progress_bar = default_disable_progress_bar or cli.no_progress;

                if (cli.verbose) {
                    this.log_level = if (disable_progress_bar) LogLevel.verbose_no_progress else LogLevel.verbose;
                    PackageManager.verbose_install = true;
                } else if (cli.silent) {
                    this.log_level = .silent;
                    PackageManager.verbose_install = false;
                } else {
                    this.log_level = if (disable_progress_bar) LogLevel.default_no_progress else LogLevel.default;
                    PackageManager.verbose_install = false;
                }

                if (cli.no_verify) {
                    this.do.verify_integrity = false;
                }

                if (cli.yarn) {
                    this.do.save_yarn_lock = true;
                }

                if (cli.link_native_bins.len > 0) {
                    var all = try allocator.alloc(PackageNameHash, this.native_bin_link_allowlist.len + cli.link_native_bins.len);
                    bun.copy(PackageNameHash, all, this.native_bin_link_allowlist);
                    var remain = all[this.native_bin_link_allowlist.len..];
                    for (cli.link_native_bins, 0..) |name, i| {
                        remain[i] = String.Builder.stringHash(name);
                    }
                    this.native_bin_link_allowlist = all;
                }

                if (cli.backend) |backend| {
                    PackageInstall.supported_method = backend;
                }

                if (cli.positionals.len > 0) {
                    this.positionals = cli.positionals;
                }

                if (cli.production) {
                    this.local_package_features.dev_dependencies = false;
                    this.enable.fail_early = true;
                    this.enable.frozen_lockfile = true;
                }

                if (cli.frozen_lockfile) {
                    this.enable.frozen_lockfile = true;
                }

                if (cli.force) {
                    this.enable.manifest_cache_control = false;
                    this.enable.force_install = true;
                    this.enable.force_save_lockfile = true;
                }

                this.update.development = cli.development;
                if (!this.update.development) this.update.optional = cli.optional;
            } else {
                this.log_level = if (default_disable_progress_bar) LogLevel.default_no_progress else LogLevel.default;
                PackageManager.verbose_install = false;
            }

            // If the lockfile is frozen, don't save it to disk.
            if (this.enable.frozen_lockfile) {
                this.do.save_lockfile = false;
                this.enable.force_save_lockfile = false;
            }
        }

        pub const Do = packed struct {
            save_lockfile: bool = true,
            load_lockfile: bool = true,
            install_packages: bool = true,
            write_package_json: bool = true,
            run_scripts: bool = true,
            save_yarn_lock: bool = false,
            print_meta_hash_string: bool = false,
            verify_integrity: bool = true,
            summary: bool = true,
            install_peer_dependencies: bool = true,
            trust_dependencies_from_args: bool = false,
        };

        pub const Enable = packed struct {
            manifest_cache: bool = true,
            manifest_cache_control: bool = true,
            cache: bool = true,
            fail_early: bool = false,
            frozen_lockfile: bool = false,

            /// Disabled because it doesn't actually reduce the number of packages we end up installing
            /// Probably need to be a little smarter
            deduplicate_packages: bool = false,

            // Don't save the lockfile unless there were actual changes
            // unless...
            force_save_lockfile: bool = false,

            force_install: bool = false,

            exact_versions: bool = false,
        };
    };

    pub const ProgressStrings = struct {
        pub const download_no_emoji_ = "Resolving";
        const download_no_emoji: string = download_no_emoji_ ++ "\n";
        const download_with_emoji: string = download_emoji ++ download_no_emoji_;
        pub const download_emoji: string = "  🔍 ";

        pub const extract_no_emoji_ = "Resolving & extracting";
        const extract_no_emoji: string = extract_no_emoji_ ++ "\n";
        const extract_with_emoji: string = extract_emoji ++ extract_no_emoji_;
        pub const extract_emoji: string = "  🚚 ";

        pub const install_no_emoji_ = "Installing";
        const install_no_emoji: string = install_no_emoji_ ++ "\n";
        const install_with_emoji: string = install_emoji ++ install_no_emoji_;
        pub const install_emoji: string = "  📦 ";

        pub const save_no_emoji_ = "Saving lockfile";
        const save_no_emoji: string = save_no_emoji_;
        const save_with_emoji: string = save_emoji ++ save_no_emoji_;
        pub const save_emoji: string = "  🔒 ";

        pub const script_no_emoji_ = "Running script";
        const script_no_emoji: string = script_no_emoji_ ++ "\n";
        const script_with_emoji: string = script_emoji ++ script_no_emoji_;
        pub const script_emoji: string = "  ⚙️  ";

        pub inline fn download() string {
            return if (Output.isEmojiEnabled()) download_with_emoji else download_no_emoji;
        }

        pub inline fn save() string {
            return if (Output.isEmojiEnabled()) save_with_emoji else save_no_emoji;
        }

        pub inline fn extract() string {
            return if (Output.isEmojiEnabled()) extract_with_emoji else extract_no_emoji;
        }

        pub inline fn install() string {
            return if (Output.isEmojiEnabled()) install_with_emoji else install_no_emoji;
        }

        pub inline fn script() string {
            return if (Output.isEmojiEnabled()) script_with_emoji else script_no_emoji;
        }
    };

    pub const PackageJSONEditor = struct {
        const Expr = JSAst.Expr;
        const G = JSAst.G;
        const E = JSAst.E;

        const trusted_dependencies_string = "trustedDependencies";

        pub const EditOptions = struct {
            exact_versions: bool = false,
            add_trusted_dependencies: bool = false,
        };

        pub fn editTrustedDependencies(allocator: std.mem.Allocator, package_json: *Expr, names_to_add: []string) !void {
            var len = names_to_add.len;

            var original_trusted_dependencies = brk: {
                if (package_json.asProperty(trusted_dependencies_string)) |query| {
                    if (query.expr.data == .e_array) {
                        break :brk query.expr.data.e_array.*;
                    }
                }
                break :brk E.Array{};
            };

            for (names_to_add, 0..) |name, i| {
                for (original_trusted_dependencies.items.slice()) |item| {
                    if (item.data == .e_string) {
                        if (item.data.e_string.eql(string, name)) {
                            const temp = names_to_add[i];
                            names_to_add[i] = names_to_add[len - 1];
                            names_to_add[len - 1] = temp;
                            len -= 1;
                            break;
                        }
                    }
                }
            }

            var trusted_dependencies: []Expr = &[_]Expr{};
            if (package_json.asProperty(trusted_dependencies_string)) |query| {
                if (query.expr.data == .e_array) {
                    trusted_dependencies = query.expr.data.e_array.items.slice();
                }
            }

            const trusted_dependencies_to_add = len;
            const new_trusted_deps = brk: {
                var deps = try allocator.alloc(Expr, trusted_dependencies.len + trusted_dependencies_to_add);
                @memcpy(deps[0..trusted_dependencies.len], trusted_dependencies);
                @memset(deps[trusted_dependencies.len..], Expr.empty);

                for (names_to_add[0..len]) |name| {
                    if (comptime Environment.allow_assert) {
                        var has_missing = false;
                        for (deps) |dep| {
                            if (dep.data == .e_missing) has_missing = true;
                        }
                        std.debug.assert(has_missing);
                    }

                    var i = deps.len;
                    while (i > 0) {
                        i -= 1;
                        if (deps[i].data == .e_missing) {
                            deps[i] = try Expr.init(
                                E.String,
                                E.String{
                                    .data = name,
                                },
                                logger.Loc.Empty,
                            ).clone(allocator);
                            break;
                        }
                    }
                }

                if (comptime Environment.allow_assert) {
                    for (deps) |dep| std.debug.assert(dep.data != .e_missing);
                }

                break :brk deps;
            };

            var needs_new_trusted_dependencies_list = true;
            const trusted_dependencies_array: Expr = brk: {
                if (package_json.asProperty(trusted_dependencies_string)) |query| {
                    if (query.expr.data == .e_array) {
                        needs_new_trusted_dependencies_list = false;
                        break :brk query.expr;
                    }
                }

                break :brk Expr.init(
                    E.Array,
                    E.Array{
                        .items = JSAst.ExprNodeList.init(new_trusted_deps),
                    },
                    logger.Loc.Empty,
                );
            };

            if (trusted_dependencies_to_add > 0 and new_trusted_deps.len > 0) {
                trusted_dependencies_array.data.e_array.items = JSAst.ExprNodeList.init(new_trusted_deps);
                trusted_dependencies_array.data.e_array.alphabetizeStrings();
            }

            if (package_json.data != .e_object or package_json.data.e_object.properties.len == 0) {
                var root_properties = try allocator.alloc(JSAst.G.Property, 1);
                root_properties[0] = JSAst.G.Property{
                    .key = Expr.init(
                        E.String,
                        E.String{
                            .data = trusted_dependencies_string,
                        },
                        logger.Loc.Empty,
                    ),
                    .value = trusted_dependencies_array,
                };

                package_json.* = Expr.init(
                    E.Object,
                    E.Object{
                        .properties = JSAst.G.Property.List.init(root_properties),
                    },
                    logger.Loc.Empty,
                );
            } else if (needs_new_trusted_dependencies_list) {
                var root_properties = try allocator.alloc(G.Property, package_json.data.e_object.properties.len + 1);
                @memcpy(root_properties[0..package_json.data.e_object.properties.len], package_json.data.e_object.properties.slice());
                root_properties[root_properties.len - 1] = .{
                    .key = Expr.init(
                        E.String,
                        E.String{
                            .data = trusted_dependencies_string,
                        },
                        logger.Loc.Empty,
                    ),
                    .value = trusted_dependencies_array,
                };
                package_json.* = Expr.init(
                    E.Object,
                    E.Object{
                        .properties = JSAst.G.Property.List.init(root_properties),
                    },
                    logger.Loc.Empty,
                );
            }
        }

        /// edits dependencies and trusted dependencies
        /// if options.add_trusted_dependencies is true, gets list from PackageManager.trusted_deps_to_add_to_package_json
        pub fn edit(
            allocator: std.mem.Allocator,
            updates: []UpdateRequest,
            current_package_json: *JSAst.Expr,
            dependency_list: string,
            options: EditOptions,
        ) !void {
            var remaining = updates.len;
            var replacing: usize = 0;

            // There are three possible scenarios here
            // 1. There is no "dependencies" (or equivalent list) or it is empty
            // 2. There is a "dependencies" (or equivalent list), but the package name already exists in a separate list
            // 3. There is a "dependencies" (or equivalent list), and the package name exists in multiple lists
            ast_modifier: {
                // Try to use the existing spot in the dependencies list if possible
                {
                    var original_trusted_dependencies = brk: {
                        if (!options.add_trusted_dependencies) break :brk E.Array{};
                        if (current_package_json.asProperty(trusted_dependencies_string)) |query| {
                            if (query.expr.data == .e_array) {
                                // not modifying
                                break :brk query.expr.data.e_array.*;
                            }
                        }
                        break :brk E.Array{};
                    };

                    if (options.add_trusted_dependencies) {
                        for (PackageManager.instance.trusted_deps_to_add_to_package_json.items, 0..) |trusted_package_name, i| {
                            for (original_trusted_dependencies.items.slice()) |item| {
                                if (item.data == .e_string) {
                                    if (item.data.e_string.eql(string, trusted_package_name)) {
                                        allocator.free(PackageManager.instance.trusted_deps_to_add_to_package_json.swapRemove(i));
                                        break;
                                    }
                                }
                            }
                        }
                    }

                    for (updates) |*request| {
                        inline for ([_]string{ "dependencies", "devDependencies", "optionalDependencies" }) |list| {
                            if (current_package_json.asProperty(list)) |query| {
                                if (query.expr.data == .e_object) {
                                    if (query.expr.asProperty(
                                        if (request.is_aliased)
                                            request.name
                                        else
                                            request.version.literal.slice(request.version_buf),
                                    )) |value| {
                                        if (value.expr.data == .e_string) {
                                            if (!request.resolved_name.isEmpty() and strings.eqlLong(list, dependency_list, true)) {
                                                replacing += 1;
                                            } else {
                                                request.e_string = value.expr.data.e_string;
                                                remaining -= 1;
                                            }
                                        }
                                        break;
                                    } else {
                                        if (request.version.tag == .github or request.version.tag == .git) {
                                            for (query.expr.data.e_object.properties.slice()) |item| {
                                                if (item.value) |v| {
                                                    const url = request.version.literal.slice(request.version_buf);
                                                    if (v.data == .e_string and v.data.e_string.eql(string, url)) {
                                                        request.e_string = v.data.e_string;
                                                        remaining -= 1;
                                                        break;
                                                    }
                                                }
                                            }
                                        }
                                    }
                                }
                            }
                        }
                    }
                }

                if (remaining == 0)
                    break :ast_modifier;

                var dependencies: []G.Property = &[_]G.Property{};
                if (current_package_json.asProperty(dependency_list)) |query| {
                    if (query.expr.data == .e_object) {
                        dependencies = query.expr.data.e_object.properties.slice();
                    }
                }

                var new_dependencies = try allocator.alloc(G.Property, dependencies.len + remaining - replacing);
                bun.copy(G.Property, new_dependencies, dependencies);
                @memset(new_dependencies[dependencies.len..], G.Property{});

                var trusted_dependencies: []Expr = &[_]Expr{};
                if (options.add_trusted_dependencies) {
                    if (current_package_json.asProperty(trusted_dependencies_string)) |query| {
                        if (query.expr.data == .e_array) {
                            trusted_dependencies = query.expr.data.e_array.items.slice();
                        }
                    }
                }

                const trusted_dependencies_to_add = PackageManager.instance.trusted_deps_to_add_to_package_json.items.len;
                const new_trusted_deps = brk: {
                    if (!options.add_trusted_dependencies or trusted_dependencies_to_add == 0) break :brk &[_]Expr{};

                    var deps = try allocator.alloc(Expr, trusted_dependencies.len + trusted_dependencies_to_add);
                    @memcpy(deps[0..trusted_dependencies.len], trusted_dependencies);
                    @memset(deps[trusted_dependencies.len..], Expr.empty);

                    for (PackageManager.instance.trusted_deps_to_add_to_package_json.items) |package_name| {
                        if (comptime Environment.allow_assert) {
                            var has_missing = false;
                            for (deps) |dep| {
                                if (dep.data == .e_missing) has_missing = true;
                            }
                            std.debug.assert(has_missing);
                        }

                        var i = deps.len;
                        while (i > 0) {
                            i -= 1;
                            if (deps[i].data == .e_missing) {
                                deps[i] = try Expr.init(
                                    E.String,
                                    E.String{
                                        .data = package_name,
                                    },
                                    logger.Loc.Empty,
                                ).clone(allocator);
                                break;
                            }
                        }
                    }

                    if (comptime Environment.allow_assert) {
                        for (deps) |dep| std.debug.assert(dep.data != .e_missing);
                    }

                    break :brk deps;
                };

                outer: for (updates) |*request| {
                    if (request.e_string != null) continue;
                    defer if (comptime Environment.allow_assert) std.debug.assert(request.e_string != null);

                    var k: usize = 0;
                    while (k < new_dependencies.len) : (k += 1) {
                        if (new_dependencies[k].key) |key| {
                            if (!request.is_aliased and !request.resolved_name.isEmpty() and key.data.e_string.eql(
                                string,
                                request.resolved_name.slice(request.version_buf),
                            )) {
                                // This actually is a duplicate which we did not
                                // pick up before dependency resolution.
                                // For this case, we'll just swap remove it.
                                if (new_dependencies.len > 1) {
                                    new_dependencies[k] = new_dependencies[new_dependencies.len - 1];
                                    new_dependencies = new_dependencies[0 .. new_dependencies.len - 1];
                                } else {
                                    new_dependencies = &[_]G.Property{};
                                }
                                continue;
                            }
                            if (key.data.e_string.eql(
                                string,
                                if (request.is_aliased)
                                    request.name
                                else
                                    request.version.literal.slice(request.version_buf),
                            )) {
                                if (request.resolved_name.isEmpty()) {
                                    // This actually is a duplicate like "react"
                                    // appearing in both "dependencies" and "optionalDependencies".
                                    // For this case, we'll just swap remove it
                                    if (new_dependencies.len > 1) {
                                        new_dependencies[k] = new_dependencies[new_dependencies.len - 1];
                                        new_dependencies = new_dependencies[0 .. new_dependencies.len - 1];
                                    } else {
                                        new_dependencies = &[_]G.Property{};
                                    }
                                    continue;
                                }
                                new_dependencies[k].key = null;
                            }
                        }

                        if (new_dependencies[k].key == null) {
                            new_dependencies[k].key = try JSAst.Expr.init(
                                JSAst.E.String,
                                JSAst.E.String{
                                    .data = try allocator.dupe(u8, if (request.is_aliased)
                                        request.name
                                    else if (request.resolved_name.isEmpty())
                                        request.version.literal.slice(request.version_buf)
                                    else
                                        request.resolved_name.slice(request.version_buf)),
                                },
                                logger.Loc.Empty,
                            ).clone(allocator);

                            new_dependencies[k].value = try JSAst.Expr.init(
                                JSAst.E.String,
                                JSAst.E.String{
                                    // we set it later
                                    .data = "",
                                },
                                logger.Loc.Empty,
                            ).clone(allocator);
                            request.e_string = new_dependencies[k].value.?.data.e_string;
                            if (request.is_aliased) continue :outer;
                        }
                    }
                }

                var needs_new_dependency_list = true;
                const dependencies_object: JSAst.Expr = brk: {
                    if (current_package_json.asProperty(dependency_list)) |query| {
                        if (query.expr.data == .e_object) {
                            needs_new_dependency_list = false;

                            break :brk query.expr;
                        }
                    }

                    break :brk JSAst.Expr.init(
                        JSAst.E.Object,
                        JSAst.E.Object{
                            .properties = JSAst.G.Property.List.init(new_dependencies),
                        },
                        logger.Loc.Empty,
                    );
                };

                dependencies_object.data.e_object.properties = JSAst.G.Property.List.init(new_dependencies);
                if (new_dependencies.len > 1)
                    dependencies_object.data.e_object.alphabetizeProperties();

                var needs_new_trusted_dependencies_list = true;
                const trusted_dependencies_array: Expr = brk: {
                    if (!options.add_trusted_dependencies or trusted_dependencies_to_add == 0) {
                        needs_new_trusted_dependencies_list = false;
                        break :brk Expr.empty;
                    }
                    if (current_package_json.asProperty(trusted_dependencies_string)) |query| {
                        if (query.expr.data == .e_array) {
                            needs_new_trusted_dependencies_list = false;
                            break :brk query.expr;
                        }
                    }

                    break :brk Expr.init(
                        E.Array,
                        E.Array{
                            .items = JSAst.ExprNodeList.init(new_trusted_deps),
                        },
                        logger.Loc.Empty,
                    );
                };

                if (options.add_trusted_dependencies and trusted_dependencies_to_add > 0) {
                    trusted_dependencies_array.data.e_array.items = JSAst.ExprNodeList.init(new_trusted_deps);
                    if (new_trusted_deps.len > 1) {
                        trusted_dependencies_array.data.e_array.alphabetizeStrings();
                    }
                }

                if (current_package_json.data != .e_object or current_package_json.data.e_object.properties.len == 0) {
                    var root_properties = try allocator.alloc(JSAst.G.Property, if (options.add_trusted_dependencies) 2 else 1);
                    root_properties[0] = JSAst.G.Property{
                        .key = JSAst.Expr.init(
                            JSAst.E.String,
                            JSAst.E.String{
                                .data = dependency_list,
                            },
                            logger.Loc.Empty,
                        ),
                        .value = dependencies_object,
                    };

                    if (options.add_trusted_dependencies) {
                        root_properties[1] = JSAst.G.Property{
                            .key = Expr.init(
                                E.String,
                                E.String{
                                    .data = trusted_dependencies_string,
                                },
                                logger.Loc.Empty,
                            ),
                            .value = trusted_dependencies_array,
                        };
                    }

                    current_package_json.* = JSAst.Expr.init(
                        JSAst.E.Object,
                        JSAst.E.Object{ .properties = JSAst.G.Property.List.init(root_properties) },
                        logger.Loc.Empty,
                    );
                } else {
                    if (needs_new_dependency_list and needs_new_trusted_dependencies_list) {
                        var root_properties = try allocator.alloc(G.Property, current_package_json.data.e_object.properties.len + 2);
                        @memcpy(root_properties[0..current_package_json.data.e_object.properties.len], current_package_json.data.e_object.properties.slice());
                        root_properties[root_properties.len - 2] = .{
                            .key = Expr.init(E.String, E.String{
                                .data = dependency_list,
                            }, logger.Loc.Empty),
                            .value = dependencies_object,
                        };
                        root_properties[root_properties.len - 1] = .{
                            .key = Expr.init(
                                E.String,
                                E.String{
                                    .data = trusted_dependencies_string,
                                },
                                logger.Loc.Empty,
                            ),
                            .value = trusted_dependencies_array,
                        };
                        current_package_json.* = Expr.init(
                            E.Object,
                            E.Object{
                                .properties = G.Property.List.init(root_properties),
                            },
                            logger.Loc.Empty,
                        );
                    } else if (needs_new_dependency_list or needs_new_trusted_dependencies_list) {
                        var root_properties = try allocator.alloc(JSAst.G.Property, current_package_json.data.e_object.properties.len + 1);
                        @memcpy(root_properties[0..current_package_json.data.e_object.properties.len], current_package_json.data.e_object.properties.slice());
                        root_properties[root_properties.len - 1] = .{
                            .key = JSAst.Expr.init(
                                JSAst.E.String,
                                JSAst.E.String{
                                    .data = if (needs_new_dependency_list) dependency_list else trusted_dependencies_string,
                                },
                                logger.Loc.Empty,
                            ),
                            .value = if (needs_new_dependency_list) dependencies_object else trusted_dependencies_array,
                        };
                        current_package_json.* = JSAst.Expr.init(
                            JSAst.E.Object,
                            JSAst.E.Object{
                                .properties = JSAst.G.Property.List.init(root_properties),
                            },
                            logger.Loc.Empty,
                        );
                    }
                }
            }

            for (updates) |*request| {
                if (request.e_string) |e_string| {
                    e_string.data = switch (request.resolution.tag) {
                        .npm => brk: {
                            if (request.version.tag == .dist_tag) {
                                switch (options.exact_versions) {
                                    inline else => |exact_versions| {
                                        const fmt = if (exact_versions) "{}" else "^{}";
                                        break :brk try std.fmt.allocPrint(allocator, fmt, .{
                                            request.resolution.value.npm.version.fmt(request.version_buf),
                                        });
                                    },
                                }
                            }
                            break :brk null;
                        },
                        .uninitialized => switch (request.version.tag) {
                            .uninitialized => try allocator.dupe(u8, latest),
                            else => null,
                        },
                        else => null,
                    } orelse try allocator.dupe(u8, request.version.literal.slice(request.version_buf));
                }
            }
        }
    };

    // Corresponds to possible commands from the CLI.
    pub const Subcommand = enum {
        install,
        update,
        pm,
        add,
        remove,
        link,
        unlink,
    };

    pub fn init(ctx: Command.Context, comptime subcommand: Subcommand) !*PackageManager {
        const cli = try CommandLineArguments.parse(ctx.allocator, subcommand);

        var _ctx = ctx;
        return initWithCLI(&_ctx, cli, subcommand);
    }

    fn initWithCLI(
        ctx: *Command.Context,
        cli: CommandLineArguments,
        comptime subcommand: Subcommand,
    ) !*PackageManager {
        // assume that spawning a thread will take a lil so we do that asap
        try HTTP.HTTPThread.init();

        if (cli.global) {
            var explicit_global_dir: string = "";
            if (ctx.install) |opts| {
                explicit_global_dir = opts.global_dir orelse explicit_global_dir;
            }
            var global_dir = try Options.openGlobalDir(explicit_global_dir);
            try global_dir.setAsCwd();
        }

        var fs = try Fs.FileSystem.init(null);
        const top_level_dir_no_trailing_slash = strings.withoutTrailingSlash(fs.top_level_dir);
        if (comptime Environment.isWindows) {
            _ = Path.pathToPosixBuf(u8, strings.withoutTrailingSlash(fs.top_level_dir), &cwd_buf);
        } else {
            @memcpy(cwd_buf[0..top_level_dir_no_trailing_slash.len], top_level_dir_no_trailing_slash);
        }

        const original_cwd: string = cwd_buf[0..top_level_dir_no_trailing_slash.len];

        var workspace_names = Package.WorkspaceMap.init(ctx.allocator);

        // Step 1. Find the nearest package.json directory
        //
        // We will walk up from the cwd, trying to find the nearest package.json file.
        const package_json_file = brk: {
            var this_cwd = original_cwd;
            var created_package_json = false;
            const child_json = child: {
                // if we are only doing `bun install` (no args), then we can open as read_only
                // in all other cases we will need to write new data later.
                // this is relevant because it allows us to succeed an install if package.json
                // is readable but not writable
                //
                // probably wont matter as if package.json isn't writable, it's likely that
                // the underlying directory and node_modules isn't either.
                const need_write = subcommand != .install or cli.positionals.len > 1;

                while (true) {
                    const this_cwd_without_trailing_slash = strings.withoutTrailingSlash(this_cwd);
                    var buf2: [bun.MAX_PATH_BYTES + 1]u8 = undefined;
                    @memcpy(buf2[0..this_cwd_without_trailing_slash.len], this_cwd_without_trailing_slash);
                    buf2[this_cwd_without_trailing_slash.len..buf2.len][0.."/package.json".len].* = "/package.json".*;
                    buf2[this_cwd_without_trailing_slash.len + "/package.json".len] = 0;

                    break :child std.fs.cwd().openFileZ(
                        buf2[0 .. this_cwd_without_trailing_slash.len + "/package.json".len :0].ptr,
                        .{ .mode = if (need_write) .read_write else .read_only },
                    ) catch |err| switch (err) {
                        error.FileNotFound => {
                            if (std.fs.path.dirname(this_cwd)) |parent| {
                                this_cwd = parent;
                                continue;
                            } else {
                                break;
                            }
                        },
                        error.AccessDenied => {
                            Output.err("EACCES", "Permission denied while opening \"{s}\"", .{
                                buf2[0 .. this_cwd_without_trailing_slash.len + "/package.json".len],
                            });
                            if (need_write) {
                                Output.note("package.json must be writable to add packages", .{});
                            } else {
                                Output.note("package.json is missing read permissions, or is owned by another user", .{});
                            }
                            Global.crash();
                        },
                        else => {
                            Output.err(err, "could not open \"{s}\"", .{
                                buf2[0 .. this_cwd_without_trailing_slash.len + "/package.json".len],
                            });
                            return err;
                        },
                    };
                }

                if (comptime subcommand == .install) {
                    if (cli.positionals.len > 1) {
                        // this is `bun add <package>`.
                        //
                        // create the package json instead of return error. this works around
                        // a zig bug where continuing control flow through a catch seems to
                        // cause a segfault the second time `PackageManager.init` is called after
                        // switching to the add command.
                        this_cwd = original_cwd;
                        created_package_json = true;
                        break :child try attemptToCreatePackageJSONAndOpen();
                    }
                }
                return error.MissingPackageJSON;
            };

            const child_cwd = this_cwd;
            // Check if this is a workspace; if so, use root package
            var found = false;
            if (comptime subcommand != .link) {
                if (!created_package_json) {
                    while (std.fs.path.dirname(this_cwd)) |parent| : (this_cwd = parent) {
                        const parent_without_trailing_slash = strings.withoutTrailingSlash(parent);
                        var buf2: [bun.MAX_PATH_BYTES + 1]u8 = undefined;
                        @memcpy(buf2[0..parent_without_trailing_slash.len], parent_without_trailing_slash);
                        buf2[parent_without_trailing_slash.len..buf2.len][0.."/package.json".len].* = "/package.json".*;
                        buf2[parent_without_trailing_slash.len + "/package.json".len] = 0;

                        const json_file = std.fs.cwd().openFileZ(
                            buf2[0 .. parent_without_trailing_slash.len + "/package.json".len :0].ptr,
                            .{ .mode = .read_write },
                        ) catch {
                            continue;
                        };
                        defer if (!found) json_file.close();
                        const json_stat_size = try json_file.getEndPos();
                        const json_buf = try ctx.allocator.alloc(u8, json_stat_size + 64);
                        defer ctx.allocator.free(json_buf);
                        const json_len = try json_file.preadAll(json_buf, 0);
                        const json_path = try bun.getFdPath(json_file.handle, &package_json_cwd_buf);
                        const json_source = logger.Source.initPathString(json_path, json_buf[0..json_len]);
                        initializeStore();
                        const json = try json_parser.ParseJSONUTF8(&json_source, ctx.log, ctx.allocator);
                        if (json.asProperty("workspaces")) |prop| {
                            const json_array = switch (prop.expr.data) {
                                .e_array => |arr| arr,
                                .e_object => |obj| if (obj.get("packages")) |packages| switch (packages.data) {
                                    .e_array => |arr| arr,
                                    else => break,
                                } else break,
                                else => break,
                            };
                            var log = logger.Log.init(ctx.allocator);
                            defer log.deinit();
                            const workspace_packages_count = Package.processWorkspaceNamesArray(
                                &workspace_names,
                                ctx.allocator,
                                &log,
                                json_array,
                                &json_source,
                                prop.loc,
                                null,
                            ) catch break;
                            _ = workspace_packages_count;
                            for (workspace_names.keys()) |path| {
                                if (strings.eql(child_cwd, path)) {
                                    fs.top_level_dir = parent;
                                    if (comptime subcommand == .install) {
                                        found = true;
                                        child_json.close();
                                        try json_file.seekTo(0);
                                        break :brk json_file;
                                    } else {
                                        break :brk child_json;
                                    }
                                }
                            }
                            break;
                        }
                    }
                }
            }

            fs.top_level_dir = child_cwd;
            break :brk child_json;
        };

        try bun.sys.chdir(fs.top_level_dir).unwrap();
        try BunArguments.loadConfig(ctx.allocator, cli.config, ctx, .InstallCommand);
        bun.copy(u8, &cwd_buf, fs.top_level_dir);
        cwd_buf[fs.top_level_dir.len] = '/';
        cwd_buf[fs.top_level_dir.len + 1] = 0;
        fs.top_level_dir = cwd_buf[0 .. fs.top_level_dir.len + 1];
        package_json_cwd = try bun.getFdPath(package_json_file.handle, &package_json_cwd_buf);

        const entries_option = try fs.fs.readDirectory(fs.top_level_dir, null, 0, true);

        var env: *DotEnv.Loader = brk: {
            const map = try ctx.allocator.create(DotEnv.Map);
            map.* = DotEnv.Map.init(ctx.allocator);

            const loader = try ctx.allocator.create(DotEnv.Loader);
            loader.* = DotEnv.Loader.init(map, ctx.allocator);
            break :brk loader;
        };

        env.loadProcess();
        try env.load(entries_option.entries, &[_][]u8{}, .production, false);

        var cpu_count = @as(u32, @truncate(((try std.Thread.getCpuCount()) + 1)));

        if (env.get("GOMAXPROCS")) |max_procs| {
            if (std.fmt.parseInt(u32, max_procs, 10)) |cpu_count_| {
                cpu_count = @min(cpu_count, cpu_count_);
            } else |_| {}
        }

        const options = Options{
            .global = cli.global,
            .max_concurrent_lifecycle_scripts = cli.concurrent_scripts orelse cpu_count * 2,
        };

        if (env.get("BUN_INSTALL_VERBOSE") != null) {
            PackageManager.verbose_install = true;
        }

        if (env.get("BUN_FEATURE_FLAG_FORCE_WAITER_THREAD") != null) {
            bun.spawn.WaiterThread.setShouldUseWaiterThread();
        }

        if (PackageManager.verbose_install) {
            Output.prettyErrorln("Cache Dir: {s}", .{options.cache_directory});
            Output.flush();
        }

        var workspaces = std.StringArrayHashMap(Semver.Version).init(ctx.allocator);
        for (workspace_names.values()) |entry| {
            if (entry.version) |version_string| {
                const sliced_version = SlicedString.init(version_string, version_string);
                const result = Semver.Version.parse(sliced_version);
                if (result.valid and result.wildcard == .none) {
                    try workspaces.put(entry.name, result.version.min());
                    continue;
                }
            }
        }

        workspace_names.map.deinit();

        var manager = &instance;
        // var progress = Progress{};
        // var node = progress.start(name: []const u8, estimated_total_items: usize)
        manager.* = PackageManager{
            .options = options,
            .network_task_fifo = NetworkQueue.init(),
            .allocator = ctx.allocator,
            .log = ctx.log,
            .root_dir = entries_option.entries,
            .env = env,
            .cpu_count = cpu_count,
            .thread_pool = ThreadPool.init(.{
                .max_threads = cpu_count,
            }),
            .resolve_tasks = .{},
            .lockfile = undefined,
            .root_package_json_file = package_json_file,
            .workspaces = workspaces,
            // .progress
            .event_loop = .{
                .mini = JSC.MiniEventLoop.init(bun.default_allocator),
            },
        };
        manager.lockfile = try ctx.allocator.create(Lockfile);
        JSC.MiniEventLoop.global = &manager.event_loop.mini;
        if (!manager.options.enable.cache) {
            manager.options.enable.manifest_cache = false;
            manager.options.enable.manifest_cache_control = false;
        }

        if (env.get("BUN_MANIFEST_CACHE")) |manifest_cache| {
            if (strings.eqlComptime(manifest_cache, "1")) {
                manager.options.enable.manifest_cache = true;
                manager.options.enable.manifest_cache_control = false;
            } else if (strings.eqlComptime(manifest_cache, "2")) {
                manager.options.enable.manifest_cache = true;
                manager.options.enable.manifest_cache_control = true;
            } else {
                manager.options.enable.manifest_cache = false;
                manager.options.enable.manifest_cache_control = false;
            }
        }

        try manager.options.load(
            ctx.allocator,
            ctx.log,
            env,
            cli,
            ctx.install,
            subcommand,
        );

        manager.timestamp_for_manifest_cache_control = brk: {
            if (comptime bun.Environment.allow_assert) {
                if (env.get("BUN_CONFIG_MANIFEST_CACHE_CONTROL_TIMESTAMP")) |cache_control| {
                    if (std.fmt.parseInt(u32, cache_control, 10)) |int| {
                        break :brk int;
                    } else |_| {}
                }
            }

            break :brk @as(u32, @truncate(@as(u64, @intCast(@max(std.time.timestamp(), 0)))));
        };
        return manager;
    }

    pub fn initWithRuntime(
        log: *logger.Log,
        bun_install: ?*Api.BunInstall,
        allocator: std.mem.Allocator,
        cli: CommandLineArguments,
        env: *DotEnv.Loader,
    ) !*PackageManager {
        if (env.get("BUN_INSTALL_VERBOSE") != null) {
            PackageManager.verbose_install = true;
        }

        var cpu_count = @as(u32, @truncate(((try std.Thread.getCpuCount()) + 1)));

        if (env.get("GOMAXPROCS")) |max_procs| {
            if (std.fmt.parseInt(u32, max_procs, 10)) |cpu_count_| {
                cpu_count = @min(cpu_count, cpu_count_);
            } else |_| {}
        }

        var manager = &instance;
        var root_dir = try Fs.FileSystem.instance.fs.readDirectory(
            Fs.FileSystem.instance.top_level_dir,
            null,
            0,
            true,
        );
        // var progress = Progress{};
        // var node = progress.start(name: []const u8, estimated_total_items: usize)
        manager.* = PackageManager{
            .options = .{
                .max_concurrent_lifecycle_scripts = cli.concurrent_scripts orelse cpu_count * 2,
            },
            .network_task_fifo = NetworkQueue.init(),
            .allocator = allocator,
            .log = log,
            .root_dir = root_dir.entries,
            .env = env,
            .cpu_count = cpu_count,
            .thread_pool = ThreadPool.init(.{
                .max_threads = cpu_count,
            }),
            .lockfile = undefined,
            .root_package_json_file = undefined,
            .event_loop = .{
                .js = JSC.VirtualMachine.get().eventLoop(),
            },
            .workspaces = std.StringArrayHashMap(Semver.Version).init(allocator),
        };
        manager.lockfile = try allocator.create(Lockfile);

        if (Output.enable_ansi_colors_stderr) {
            manager.progress = Progress{};
            manager.progress.supports_ansi_escape_codes = Output.enable_ansi_colors_stderr;
            manager.root_progress_node = manager.progress.start("", 0);
        } else {
            manager.options.log_level = .default_no_progress;
        }

        if (!manager.options.enable.cache) {
            manager.options.enable.manifest_cache = false;
            manager.options.enable.manifest_cache_control = false;
        }

        if (env.get("BUN_MANIFEST_CACHE")) |manifest_cache| {
            if (strings.eqlComptime(manifest_cache, "1")) {
                manager.options.enable.manifest_cache = true;
                manager.options.enable.manifest_cache_control = false;
            } else if (strings.eqlComptime(manifest_cache, "2")) {
                manager.options.enable.manifest_cache = true;
                manager.options.enable.manifest_cache_control = true;
            } else {
                manager.options.enable.manifest_cache = false;
                manager.options.enable.manifest_cache_control = false;
            }
        }

        try manager.options.load(
            allocator,
            log,
            env,
            cli,
            bun_install,
            .install,
        );

        manager.timestamp_for_manifest_cache_control = @as(
            u32,
            @truncate(@as(
                u64,
                @intCast(@max(
                    std.time.timestamp(),
                    0,
                )),
            )),
            // When using "bun install", we check for updates with a 300 second cache.
            // When using bun, we only do staleness checks once per day
        ) -| std.time.s_per_day;

        if (root_dir.entries.hasComptimeQuery("bun.lockb")) {
            var buf: [bun.MAX_PATH_BYTES]u8 = undefined;
            var parts = [_]string{
                "./bun.lockb",
            };
            const lockfile_path = Path.joinAbsStringBuf(
                Fs.FileSystem.instance.top_level_dir,
                &buf,
                &parts,
                .auto,
            );
            buf[lockfile_path.len] = 0;
            const lockfile_path_z = buf[0..lockfile_path.len :0];

            switch (manager.lockfile.loadFromDisk(
                allocator,
                log,
                lockfile_path_z,
            )) {
                .ok => |load| manager.lockfile = load.lockfile,
                else => manager.lockfile.initEmpty(allocator),
            }
        } else {
            manager.lockfile.initEmpty(allocator);
        }

        return manager;
    }

    fn attemptToCreatePackageJSONAndOpen() !std.fs.File {
        const package_json_file = std.fs.cwd().createFileZ("package.json", .{ .read = true }) catch |err| {
            Output.prettyErrorln("<r><red>error:<r> {s} create package.json", .{@errorName(err)});
            Global.crash();
        };

        try package_json_file.pwriteAll("{\"dependencies\": {}}", 0);

        return package_json_file;
    }

    fn attemptToCreatePackageJSON() !void {
        var file = try attemptToCreatePackageJSONAndOpen();
        file.close();
    }

    pub inline fn update(ctx: Command.Context) !void {
        try updatePackageJSONAndInstall(ctx, .update, .update);
    }

    pub inline fn add(ctx: Command.Context) !void {
        try updatePackageJSONAndInstall(ctx, .add, .add);
    }

    pub inline fn remove(ctx: Command.Context) !void {
        try updatePackageJSONAndInstall(ctx, .remove, .remove);
    }

    pub inline fn link(ctx: Command.Context) !void {
        var manager = PackageManager.init(ctx, .link) catch |err| brk: {
            if (err == error.MissingPackageJSON) {
                try attemptToCreatePackageJSON();
                break :brk try PackageManager.init(ctx, .link);
            }

            return err;
        };

        if (manager.options.shouldPrintCommandName()) {
            Output.prettyErrorln("<r><b>bun link <r><d>v" ++ Global.package_json_version_with_sha ++ "<r>\n", .{});
            Output.flush();
        }

        if (manager.options.positionals.len == 1) {
            // bun link

            var lockfile: Lockfile = undefined;
            var name: string = "";
            var package = Lockfile.Package{};

            // Step 1. parse the nearest package.json file
            {
                const current_package_json_stat_size = try manager.root_package_json_file.getEndPos();
                var current_package_json_buf = try ctx.allocator.alloc(u8, current_package_json_stat_size + 64);
                const current_package_json_contents_len = try manager.root_package_json_file.preadAll(
                    current_package_json_buf,
                    0,
                );
                if (comptime Environment.isWindows) try manager.root_package_json_file.seekTo(0);

                const package_json_source = logger.Source.initPathString(
                    package_json_cwd,
                    current_package_json_buf[0..current_package_json_contents_len],
                );
                lockfile.initEmpty(ctx.allocator);

                try package.parseMain(&lockfile, ctx.allocator, manager.log, package_json_source, Features.folder);
                name = lockfile.str(&package.name);
                if (name.len == 0) {
                    if (manager.options.log_level != .silent) {
                        Output.prettyErrorln("<r><red>error:<r> package.json missing \"name\" <d>in \"{s}\"<r>", .{package_json_source.path.text});
                    }
                    Global.crash();
                } else if (!strings.isNPMPackageName(name)) {
                    if (manager.options.log_level != .silent) {
                        Output.prettyErrorln("<r><red>error:<r> invalid package.json name \"{s}\" <d>in \"{any}\"<r>", .{
                            name,
                            package_json_source.path.text,
                        });
                    }
                    Global.crash();
                }
            }

            // Step 2. Setup the global directory
            var node_modules: std.fs.Dir = brk: {
                Bin.Linker.ensureUmask();
                var explicit_global_dir: string = "";
                if (ctx.install) |install_| {
                    explicit_global_dir = install_.global_dir orelse explicit_global_dir;
                }
                manager.global_dir = try Options.openGlobalDir(explicit_global_dir);

                try manager.setupGlobalDir(&ctx);

                break :brk manager.global_dir.?.makeOpenPath("node_modules", .{}) catch |err| {
                    if (manager.options.log_level != .silent)
                        Output.prettyErrorln("<r><red>error:<r> failed to create node_modules in global dir due to error {s}", .{@errorName(err)});
                    Global.crash();
                };
            };

            // Step 3a. symlink to the node_modules folder
            {
                // delete it if it exists
                node_modules.deleteTree(name) catch {};

                // create scope if specified
                if (name[0] == '@') {
                    if (strings.indexOfChar(name, '/')) |i| {
                        node_modules.makeDir(name[0..i]) catch |err| brk: {
                            if (err == error.PathAlreadyExists) break :brk;
                            if (manager.options.log_level != .silent)
                                Output.prettyErrorln("<r><red>error:<r> failed to create scope in global dir due to error {s}", .{@errorName(err)});
                            Global.crash();
                        };
                    }
                }

                if (comptime Environment.isWindows) {
                    // create the junction
                    const top_level = Fs.FileSystem.instance.topLevelDirWithoutTrailingSlash();
                    var link_path_buf: bun.PathBuffer = undefined;
                    @memcpy(
                        link_path_buf[0..top_level.len],
                        top_level,
                    );
                    link_path_buf[top_level.len] = 0;
                    const link_path = link_path_buf[0..top_level.len :0];
                    const global_path = try manager.globalLinkDirPath();
                    const dest_path = Path.joinAbsStringZ(global_path, &.{name}, .windows);
                    switch (bun.sys.sys_uv.symlinkUV(
                        link_path,
                        dest_path,
                        bun.windows.libuv.UV_FS_SYMLINK_JUNCTION,
                    )) {
                        .err => |err| {
                            Output.prettyErrorln("<r><red>error:<r> failed to create junction to node_modules in global dir due to error {}", .{err});
                            Global.crash();
                        },
                        .result => {},
                    }
                } else {
                    // create the symlink
                    node_modules.symLink(Fs.FileSystem.instance.topLevelDirWithoutTrailingSlash(), name, .{ .is_directory = true }) catch |err| {
                        if (manager.options.log_level != .silent)
                            Output.prettyErrorln("<r><red>error:<r> failed to create symlink to node_modules in global dir due to error {s}", .{@errorName(err)});
                        Global.crash();
                    };
                }
            }

            // Step 3b. Link any global bins
            if (package.bin.tag != .none) {
                var bin_linker = Bin.Linker{
                    .bin = package.bin,
                    .package_installed_node_modules = bun.toFD(node_modules.fd),
                    .global_bin_path = manager.options.bin_path,
                    .global_bin_dir = manager.options.global_bin_dir,

                    // .destination_dir_subpath = destination_dir_subpath,
                    .root_node_modules_folder = bun.toFD(node_modules.fd),
                    .package_name = strings.StringOrTinyString.init(name),
                    .string_buf = lockfile.buffers.string_bytes.items,
                    .extern_string_buf = lockfile.buffers.extern_strings.items,
                };
                bin_linker.link(true);

                if (bin_linker.err) |err| {
                    if (manager.options.log_level != .silent)
                        Output.prettyErrorln("<r><red>error:<r> failed to link bin due to error {s}", .{@errorName(err)});
                    Global.crash();
                }
            }

            Output.flush();

            // Done
            if (manager.options.log_level != .silent)
                Output.prettyln(
                    \\<r><green>Success!<r> Registered "{[name]s}"
                    \\
                    \\To use {[name]s} in a project, run:
                    \\  <cyan>bun link {[name]s}<r>
                    \\
                    \\Or add it in dependencies in your package.json file:
                    \\  <cyan>"{[name]s}": "link:{[name]s}"<r>
                    \\
                ,
                    .{
                        .name = name,
                    },
                );

            Output.flush();
            Global.exit(0);
        } else {
            // bun link lodash
            switch (manager.options.log_level) {
                inline else => |log_level| try manager.updatePackageJSONAndInstallWithManager(ctx, .link, log_level),
            }
        }
    }

    pub inline fn unlink(ctx: Command.Context) !void {
        var manager = PackageManager.init(ctx, .unlink) catch |err| brk: {
            if (err == error.MissingPackageJSON) {
                try attemptToCreatePackageJSON();
                break :brk try PackageManager.init(ctx, .unlink);
            }

            return err;
        };

        if (manager.options.shouldPrintCommandName()) {
            Output.prettyErrorln("<r><b>bun unlink <r><d>v" ++ Global.package_json_version_with_sha ++ "<r>\n", .{});
            Output.flush();
        }

        if (manager.options.positionals.len == 1) {
            // bun unlink

            var lockfile: Lockfile = undefined;
            var name: string = "";
            var package = Lockfile.Package{};

            // Step 1. parse the nearest package.json file
            {
                const current_package_json_stat_size = try manager.root_package_json_file.getEndPos();
                var current_package_json_buf = try ctx.allocator.alloc(u8, current_package_json_stat_size + 64);
                const current_package_json_contents_len = try manager.root_package_json_file.preadAll(
                    current_package_json_buf,
                    0,
                );
                if (comptime Environment.isWindows) try manager.root_package_json_file.seekTo(0);

                const package_json_source = logger.Source.initPathString(
                    package_json_cwd,
                    current_package_json_buf[0..current_package_json_contents_len],
                );
                lockfile.initEmpty(ctx.allocator);

                try package.parseMain(&lockfile, ctx.allocator, manager.log, package_json_source, Features.folder);
                name = lockfile.str(&package.name);
                if (name.len == 0) {
                    if (manager.options.log_level != .silent) {
                        Output.prettyErrorln("<r><red>error:<r> package.json missing \"name\" <d>in \"{s}\"<r>", .{package_json_source.path.text});
                    }
                    Global.crash();
                } else if (!strings.isNPMPackageName(name)) {
                    if (manager.options.log_level != .silent) {
                        Output.prettyErrorln("<r><red>error:<r> invalid package.json name \"{s}\" <d>in \"{s}\"<r>", .{
                            name,
                            package_json_source.path.text,
                        });
                    }
                    Global.crash();
                }
            }

            switch (Syscall.lstat(Path.joinAbsStringZ(try manager.globalLinkDirPath(), &.{name}, .auto))) {
                .result => |stat| {
                    if (!bun.S.ISLNK(@intCast(stat.mode))) {
                        Output.prettyErrorln("<r><green>success:<r> package \"{s}\" is not globally linked, so there's nothing to do.", .{name});
                        Global.exit(0);
                    }
                },
                .err => {
                    Output.prettyErrorln("<r><green>success:<r> package \"{s}\" is not globally linked, so there's nothing to do.", .{name});
                    Global.exit(0);
                },
            }

            // Step 2. Setup the global directory
            var node_modules: std.fs.Dir = brk: {
                Bin.Linker.ensureUmask();
                var explicit_global_dir: string = "";
                if (ctx.install) |install_| {
                    explicit_global_dir = install_.global_dir orelse explicit_global_dir;
                }
                manager.global_dir = try Options.openGlobalDir(explicit_global_dir);

                try manager.setupGlobalDir(&ctx);

                break :brk manager.global_dir.?.makeOpenPath("node_modules", .{}) catch |err| {
                    if (manager.options.log_level != .silent)
                        Output.prettyErrorln("<r><red>error:<r> failed to create node_modules in global dir due to error {s}", .{@errorName(err)});
                    Global.crash();
                };
            };

            // Step 3b. Link any global bins
            if (package.bin.tag != .none) {
                var bin_linker = Bin.Linker{
                    .bin = package.bin,
                    .package_installed_node_modules = bun.toFD(node_modules.fd),
                    .global_bin_path = manager.options.bin_path,
                    .global_bin_dir = manager.options.global_bin_dir,

                    // .destination_dir_subpath = destination_dir_subpath,
                    .root_node_modules_folder = bun.toFD(node_modules.fd),
                    .package_name = strings.StringOrTinyString.init(name),
                    .string_buf = lockfile.buffers.string_bytes.items,
                    .extern_string_buf = lockfile.buffers.extern_strings.items,
                };
                bin_linker.unlink(true);
            }

            // delete it if it exists
            node_modules.deleteTree(name) catch |err| {
                if (manager.options.log_level != .silent)
                    Output.prettyErrorln("<r><red>error:<r> failed to unlink package in global dir due to error {s}", .{@errorName(err)});
                Global.crash();
            };

            Output.prettyln("<r><green>success:<r> unlinked package \"{s}\"", .{name});
            Global.exit(0);
        } else {
            Output.prettyln("<r><red>error:<r> bun unlink {{packageName}} not implemented yet", .{});
            Global.crash();
        }
    }

    const ParamType = clap.Param(clap.Help);
    const platform_specific_backend_label = if (Environment.isMac)
        "Possible values: \"clonefile\" (default), \"hardlink\", \"symlink\", \"copyfile\""
    else
        "Possible values: \"hardlink\" (default), \"symlink\", \"copyfile\"";

    const install_params_ = [_]ParamType{
        clap.parseParam("-c, --config <STR>?                   Specify path to config file (bunfig.toml)") catch unreachable,
        clap.parseParam("-y, --yarn                            Write a yarn.lock file (yarn v1)") catch unreachable,
        clap.parseParam("-p, --production                      Don't install devDependencies") catch unreachable,
        clap.parseParam("--no-save                             Don't update package.json or save a lockfile") catch unreachable,
        clap.parseParam("--save                                Save to package.json (true by default)") catch unreachable,
        clap.parseParam("--dry-run                             Don't install anything") catch unreachable,
        clap.parseParam("--frozen-lockfile                     Disallow changes to lockfile") catch unreachable,
        clap.parseParam("-f, --force                           Always request the latest versions from the registry & reinstall all dependencies") catch unreachable,
        clap.parseParam("--cache-dir <PATH>                    Store & load cached data from a specific directory path") catch unreachable,
        clap.parseParam("--no-cache                            Ignore manifest cache entirely") catch unreachable,
        clap.parseParam("--silent                              Don't log anything") catch unreachable,
        clap.parseParam("--verbose                             Excessively verbose logging") catch unreachable,
        clap.parseParam("--no-progress                         Disable the progress bar") catch unreachable,
        clap.parseParam("--no-summary                          Don't print a summary") catch unreachable,
        clap.parseParam("--no-verify                           Skip verifying integrity of newly downloaded packages") catch unreachable,
        clap.parseParam("--ignore-scripts                      Skip lifecycle scripts in the project's package.json (dependency scripts are never run)") catch unreachable,
        clap.parseParam("--trust                               Add to trustedDependencies in the project's package.json and install the package(s)") catch unreachable,
        clap.parseParam("-g, --global                          Install globally") catch unreachable,
        clap.parseParam("--cwd <STR>                           Set a specific cwd") catch unreachable,
        clap.parseParam("--backend <STR>                       Platform-specific optimizations for installing dependencies. " ++ platform_specific_backend_label) catch unreachable,
        clap.parseParam("--link-native-bins <STR>...           Link \"bin\" from a matching platform-specific \"optionalDependencies\" instead. Default: esbuild, turbo") catch unreachable,
        clap.parseParam("--concurrent-scripts <NUM>            Maximum number of concurrent jobs for lifecycle scripts (default 5)") catch unreachable,
        // clap.parseParam("--omit <STR>...                    Skip installing dependencies of a certain type. \"dev\", \"optional\", or \"peer\"") catch unreachable,
        // clap.parseParam("--no-dedupe                        Disable automatic downgrading of dependencies that would otherwise cause unnecessary duplicate package versions ($BUN_CONFIG_NO_DEDUPLICATE)") catch unreachable,
        clap.parseParam("-h, --help                            Print this help menu") catch unreachable,
    };

    pub const install_params = install_params_ ++ [_]ParamType{
        clap.parseParam("-d, --dev                 Add dependency to \"devDependencies\"") catch unreachable,
        clap.parseParam("-D, --development") catch unreachable,
        clap.parseParam("--optional                        Add dependency to \"optionalDependencies\"") catch unreachable,
        clap.parseParam("-E, --exact                  Add the exact version instead of the ^range") catch unreachable,
        clap.parseParam("<POS> ...                         ") catch unreachable,
    };

    pub const update_params = install_params_ ++ [_]ParamType{
        clap.parseParam("<POS> ...                         \"name\" of packages to update") catch unreachable,
    };

    pub const pm_params = install_params_ ++ [_]ParamType{
        clap.parseParam("-a, --all") catch unreachable,
        clap.parseParam("<POS> ...                         ") catch unreachable,
    };

    pub const add_params = install_params_ ++ [_]ParamType{
        clap.parseParam("-d, --dev                 Add dependency to \"devDependencies\"") catch unreachable,
        clap.parseParam("-D, --development") catch unreachable,
        clap.parseParam("--optional                        Add dependency to \"optionalDependencies\"") catch unreachable,
        clap.parseParam("-E, --exact                  Add the exact version instead of the ^range") catch unreachable,
        clap.parseParam("<POS> ...                         \"name\" or \"name@version\" of package(s) to install") catch unreachable,
    };

    pub const remove_params = install_params_ ++ [_]ParamType{
        clap.parseParam("<POS> ...                         \"name\" of package(s) to remove from package.json") catch unreachable,
    };

    pub const link_params = install_params_ ++ [_]ParamType{
        clap.parseParam("<POS> ...                         \"name\" install package as a link") catch unreachable,
    };

    pub const unlink_params = install_params_ ++ [_]ParamType{
        clap.parseParam("<POS> ...                         \"name\" uninstall package as a link") catch unreachable,
    };

    pub const CommandLineArguments = struct {
        registry: string = "",
        cache_dir: string = "",
        lockfile: string = "",
        token: string = "",
        global: bool = false,
        config: ?string = null,

        backend: ?PackageInstall.Method = null,

        positionals: []const string = &[_]string{},

        yarn: bool = false,
        production: bool = false,
        frozen_lockfile: bool = false,
        no_save: bool = false,
        dry_run: bool = false,
        force: bool = false,
        no_dedupe: bool = false,
        no_cache: bool = false,
        silent: bool = false,
        verbose: bool = false,
        no_progress: bool = false,
        no_verify: bool = false,
        ignore_scripts: bool = false,
        trusted: bool = false,
        no_summary: bool = false,

        link_native_bins: []const string = &[_]string{},

        development: bool = false,
        optional: bool = false,

        no_optional: bool = false,
        omit: Omit = Omit{},

        exact: bool = false,

        concurrent_scripts: ?usize = null,

        const Omit = struct {
            dev: bool = false,
            optional: bool = true,
            peer: bool = false,

            pub inline fn toFeatures(this: Omit) Features {
                return .{
                    .dev_dependencies = this.dev,
                    .optional_dependencies = this.optional,
                    .peer_dependencies = this.peer,
                };
            }
        };

        pub fn printHelp(comptime subcommand: Subcommand) void {
            switch (subcommand) {
                // fall back to HelpCommand.printWithReason
                Subcommand.install => {
                    const intro_text =
                        \\<b>Usage<r>: <b><green>bun install<r> <cyan>[flags]<r> [...\<pkg\>]
                        \\<b>Alias: <b>bun i<r>
                        \\  Install the dependencies listed in package.json
                    ;
                    const outro_text =
                        \\<b>Examples:<r>
                        \\  <d>Install the dependencies for the current project<r>
                        \\  <b><green>bun install<r>
                        \\
                        \\  <d>Skip devDependencies<r>
                        \\  <b><green>bun install --production<r>
                        \\
                        \\Full documentation is available at <magenta>https://bun.sh/docs/cli/install<r>
                    ;
                    Output.pretty("\n" ++ intro_text, .{});
                    Output.flush();
                    Output.pretty("\n\n<b>Flags:<r>", .{});
                    Output.flush();
                    clap.simpleHelp(&PackageManager.install_params);
                    Output.pretty("\n\n" ++ outro_text ++ "\n", .{});
                    Output.flush();
                },
                Subcommand.update => {
                    const intro_text =
                        \\<b>Usage<r>: <b><green>bun update<r> <cyan>[flags]<r>
                        \\  Update all dependencies to most recent versions within the version range in package.json
                        \\
                    ;
                    const outro_text =
                        \\<b>Examples:<r>
                        \\  <d>Update all dependencies:<r>
                        \\  <b><green>bun update<r>
                        \\
                        \\Full documentation is available at <magenta>https://bun.sh/docs/cli/update<r>
                    ;
                    Output.pretty("\n" ++ intro_text, .{});
                    Output.flush();
                    Output.pretty("\n<b>Flags:<r>", .{});
                    Output.flush();
                    clap.simpleHelp(&PackageManager.update_params);
                    Output.pretty("\n\n" ++ outro_text ++ "\n", .{});
                    Output.flush();
                },
                Subcommand.pm => {
                    PackageManagerCommand.printHelp();
                },
                Subcommand.add => {
                    const intro_text =
                        \\<b>Usage<r>: <b><green>bun add<r> <cyan>[flags]<r> \<pkg\> [...\<pkg\>]
                        \\<b>Alias: <b>bun a<r>
                    ;
                    const outro_text =
                        \\<b>Examples:<r>
                        \\  <d>Add a dependency from the npm registry<r>
                        \\  <b><green>bun add zod<r>
                        \\  <b><green>bun add zod@next<r>
                        \\  <b><green>bun add zod@3.0.0<r>
                        \\
                        \\  <d>Add a dev, optional, or peer dependency <r>
                        \\  <b><green>bun add -d typescript<r>
                        \\  <b><green>bun add -o lodash<r>
                        \\  <b><green>bun add --peer esbuild<r>
                        \\
                        \\Full documentation is available at <magenta>https://bun.sh/docs/cli/add<r>
                    ;
                    Output.pretty("\n" ++ intro_text, .{});
                    Output.flush();
                    Output.pretty("\n\n<b>Flags:<r>", .{});
                    Output.flush();
                    clap.simpleHelp(&PackageManager.add_params);
                    Output.pretty("\n\n" ++ outro_text ++ "\n", .{});
                    Output.flush();
                },
                Subcommand.remove => {
                    const intro_text =
                        \\<b>Usage<r>: <b><green>bun remove<r> <cyan>[flags]<r> \<pkg\> [...\<pkg\>]
                        \\<b>Alias: <b>bun r<r>
                        \\  Remove a package from package.json and uninstall from node_modules
                        \\
                    ;
                    const outro_text =
                        \\<b>Examples:<r>
                        \\  <d>Remove a dependency<r>
                        \\  <b><green>bun remove ts-node<r>
                        \\
                        \\Full documentation is available at <magenta>https://bun.sh/docs/cli/remove<r>
                    ;
                    Output.pretty("\n" ++ intro_text, .{});
                    Output.flush();
                    Output.pretty("\n<b>Flags:<r>", .{});
                    Output.flush();
                    clap.simpleHelp(&PackageManager.remove_params);
                    Output.pretty("\n\n" ++ outro_text ++ "\n", .{});
                    Output.flush();
                },
                Subcommand.link => {
                    const intro_text =
                        \\<b>Usage<r>: <b><green>bun link<r> <cyan>[flags]<r> [\<package\>]
                        \\
                    ;
                    const outro_text =
                        \\<b>Examples:<r>
                        \\  <d>Register the current directory as a linkable package.<r>
                        \\  <d>Directory should contain a package.json.<r>
                        \\  <b><green>bun link<r>
                        \\
                        \\  <d>Add a previously-registered linkable package as a dependency of the current project.<r>
                        \\  <b><green>bun link \<package\><r>
                        \\
                        \\Full documentation is available at <magenta>https://bun.sh/docs/cli/link<r>
                    ;
                    Output.pretty("\n" ++ intro_text, .{});
                    Output.flush();
                    Output.pretty("\n<b>Flags:<r>", .{});
                    Output.flush();
                    clap.simpleHelp(&PackageManager.link_params);
                    Output.pretty("\n\n" ++ outro_text ++ "\n", .{});
                    Output.flush();
                },
                Subcommand.unlink => {
                    const intro_text =
                        \\<b>Usage<r>: <b><green>bun unlink<r> <cyan>[flags]<r>
                    ;

                    const outro_text =
                        \\<b>Examples:<r>
                        \\  <d>Unregister the current directory as a linkable package.<r>
                        \\  <b><green>bun unlink<r>
                        \\
                        \\Full documentation is available at <magenta>https://bun.sh/docs/cli/unlink<r>
                    ;

                    Output.pretty("\n" ++ intro_text ++ "\n", .{});
                    Output.flush();
                    Output.pretty("\n<b>Flags:<r>", .{});
                    Output.flush();
                    clap.simpleHelp(&PackageManager.unlink_params);
                    Output.pretty("\n\n" ++ outro_text ++ "\n", .{});
                    Output.flush();
                },
            }
        }

        pub fn parse(allocator: std.mem.Allocator, comptime subcommand: Subcommand) !CommandLineArguments {
            Output.is_verbose = Output.isVerbose();

            const params: []const ParamType = &switch (subcommand) {
                .install => install_params,
                .update => update_params,
                .pm => pm_params,
                .add => add_params,
                .remove => remove_params,
                .link => link_params,
                .unlink => unlink_params,
            };

            var diag = clap.Diagnostic{};

            var args = clap.parse(clap.Help, params, .{
                .diagnostic = &diag,
                .allocator = allocator,
            }) catch |err| {
                clap.help(Output.errorWriter(), params) catch {};
                Output.errorWriter().writeAll("\n") catch {};
                diag.report(Output.errorWriter(), err) catch {};
                return err;
            };

            if (args.flag("--help")) {
                printHelp(subcommand);
                Global.exit(0);
            }

            var cli = CommandLineArguments{};
            cli.yarn = args.flag("--yarn");
            cli.production = args.flag("--production");
            cli.frozen_lockfile = args.flag("--frozen-lockfile");
            cli.no_progress = args.flag("--no-progress");
            cli.dry_run = args.flag("--dry-run");
            cli.global = args.flag("--global");
            cli.force = args.flag("--force");
            cli.no_verify = args.flag("--no-verify");
            // cli.no_dedupe = args.flag("--no-dedupe");
            cli.no_cache = args.flag("--no-cache");
            cli.silent = args.flag("--silent");
            cli.verbose = args.flag("--verbose") or Output.is_verbose;
            cli.ignore_scripts = args.flag("--ignore-scripts");
            cli.trusted = args.flag("--trust");
            cli.no_summary = args.flag("--no-summary");

            // link and unlink default to not saving, all others default to
            // saving.
            if (comptime subcommand == .link or subcommand == .unlink) {
                cli.no_save = !args.flag("--save");
            } else {
                cli.no_save = args.flag("--no-save");
            }

            if (args.option("--config")) |opt| {
                cli.config = opt;
            }

            cli.link_native_bins = args.options("--link-native-bins");

            if (comptime subcommand == .add or subcommand == .install) {
                cli.development = args.flag("--development") or args.flag("--dev");
                cli.optional = args.flag("--optional");
                cli.exact = args.flag("--exact");
            }

            if (args.option("--concurrent-scripts")) |concurrency| {
                // var buf: []
                cli.concurrent_scripts = std.fmt.parseInt(usize, concurrency, 10) catch null;
            }

            // for (args.options("--omit")) |omit| {
            //     if (strings.eqlComptime(omit, "dev")) {
            //         cli.omit.dev = true;
            //     } else if (strings.eqlComptime(omit, "optional")) {
            //         cli.omit.optional = true;
            //     } else if (strings.eqlComptime(omit, "peer")) {
            //         cli.omit.peer = true;
            //     } else {
            //         Output.prettyErrorln("<b>error<r><d>:<r> Invalid argument <b>\"--omit\"<r> must be one of <cyan>\"dev\"<r>, <cyan>\"optional\"<r>, or <cyan>\"peer\"<r>. ", .{});
            //         Global.crash();
            //     }
            // }

            if (args.option("--cwd")) |cwd_| {
                var buf: [bun.MAX_PATH_BYTES]u8 = undefined;
                var buf2: [bun.MAX_PATH_BYTES]u8 = undefined;
                var final_path: [:0]u8 = undefined;
                if (cwd_.len > 0 and cwd_[0] == '.') {
                    const cwd = try bun.getcwd(&buf);
                    var parts = [_]string{cwd_};
                    const path_ = Path.joinAbsStringBuf(cwd, &buf2, &parts, .auto);
                    buf2[path_.len] = 0;
                    final_path = buf2[0..path_.len :0];
                } else {
                    bun.copy(u8, &buf, cwd_);
                    buf[cwd_.len] = 0;
                    final_path = buf[0..cwd_.len :0];
                }
                try bun.sys.chdir(final_path).unwrap();
            }

            const specified_backend: ?PackageInstall.Method = brk: {
                if (args.option("--backend")) |backend_| {
                    break :brk PackageInstall.Method.map.get(backend_);
                }
                break :brk null;
            };

            if (specified_backend) |backend| {
                if (backend.isSupported()) {
                    cli.backend = backend;
                }
            }

            cli.positionals = args.positionals();

            if (cli.production and cli.trusted) {
                Output.errGeneric("The '--production' and '--trust' flags together are not supported because the --trust flag potentially modifies the lockfile after installing packages\n", .{});
                Global.crash();
            }

            if (cli.frozen_lockfile and cli.trusted) {
                Output.errGeneric("The '--frozen-lockfile' and '--trust' flags together are not supported because the --trust flag potentially modifies the lockfile after installing packages\n", .{});
                Global.crash();
            }

            return cli;
        }
    };
    const latest: string = "latest";

    pub const UpdateRequest = struct {
        name: string = "",
        name_hash: PackageNameHash = 0,
        version: Dependency.Version = .{},
        version_buf: []const u8 = "",
        resolution: Resolution = .{},
        resolved_name: String = .{},
        is_aliased: bool = false,
        failed: bool = false,
        // This must be cloned to handle when the AST store resets
        e_string: ?*JSAst.E.String = null,

        pub const Array = std.ArrayListUnmanaged(UpdateRequest);

        pub inline fn matches(this: PackageManager.UpdateRequest, dependency: Dependency, string_buf: []const u8) bool {
            return this.name_hash == if (this.name.len == 0)
                String.Builder.stringHash(dependency.version.literal.slice(string_buf))
            else
                dependency.name_hash;
        }

        /// It is incorrect to call this function before Lockfile.cleanWithLogger() because
        /// resolved_name should be populated if possible.
        ///
        /// `this` needs to be a pointer! If `this` is a copy and the name returned from
        /// resolved_name is inlined, you will return a pointer to stack memory.
        pub fn getResolvedName(this: *UpdateRequest) string {
            return if (this.is_aliased)
                this.name
            else if (this.resolved_name.isEmpty())
                this.version.literal.slice(this.version_buf)
            else
                this.resolved_name.slice(this.version_buf);
        }

        pub fn parse(
            allocator: std.mem.Allocator,
            log: *logger.Log,
            positionals: []const string,
            update_requests: *Array,
            op: Lockfile.Package.Diff.Op,
        ) []UpdateRequest {
            // first one is always either:
            // add
            // remove
            outer: for (positionals) |positional| {
                var input: []u8 = @constCast(std.mem.trim(u8, positional, " \n\r\t"));
                {
                    var temp: [2048]u8 = undefined;
                    const len = std.mem.replace(u8, input, "\\\\", "/", &temp);
                    bun.path.platformToPosixInPlace(u8, &temp);
                    const input2 = temp[0 .. input.len - len];
                    @memcpy(input[0..input2.len], input2);
                    input.len = input2.len;
                }
                switch (op) {
                    .link, .unlink => if (!strings.hasPrefixComptime(input, "link:")) {
                        input = std.fmt.allocPrint(allocator, "{0s}@link:{0s}", .{input}) catch unreachable;
                    },
                    else => {},
                }

                var value = input;
                var alias: ?string = null;
                if (!Dependency.isTarball(input) and strings.isNPMPackageName(input)) {
                    alias = input;
                    value = input[input.len..];
                } else if (input.len > 1) {
                    if (strings.indexOfChar(input[1..], '@')) |at| {
                        const name = input[0 .. at + 1];
                        if (strings.isNPMPackageName(name)) {
                            alias = name;
                            value = input[at + 2 ..];
                        }
                    }
                }

                const placeholder = String.from("@@@");
                var version = Dependency.parseWithOptionalTag(
                    allocator,
                    if (alias) |name| String.init(input, name) else placeholder,
                    if (alias) |name| String.Builder.stringHash(name) else null,
                    value,
                    null,
                    &SlicedString.init(input, value),
                    log,
                ) orelse {
                    Output.prettyErrorln("<r><red>error<r><d>:<r> unrecognised dependency format: {s}", .{
                        positional,
                    });
                    Global.crash();
                };
                if (alias != null and version.tag == .git) {
                    if (Dependency.parseWithOptionalTag(
                        allocator,
                        placeholder,
                        null,
                        input,
                        null,
                        &SlicedString.init(input, input),
                        log,
                    )) |ver| {
                        alias = null;
                        version = ver;
                    }
                }
                if (switch (version.tag) {
                    .dist_tag => version.value.dist_tag.name.eql(placeholder, input, input),
                    .npm => version.value.npm.name.eql(placeholder, input, input),
                    else => false,
                }) {
                    Output.prettyErrorln("<r><red>error<r><d>:<r> unrecognised dependency format: {s}", .{
                        positional,
                    });
                    Global.crash();
                }

                var request = UpdateRequest{
                    .version = version,
                    .version_buf = input,
                };
                if (alias) |name| {
                    request.is_aliased = true;
                    request.name = allocator.dupe(u8, name) catch unreachable;
                    request.name_hash = String.Builder.stringHash(name);
                } else if (version.tag == .github and version.value.github.committish.isEmpty()) {
                    request.name_hash = String.Builder.stringHash(version.literal.slice(input));
                } else {
                    request.name_hash = String.Builder.stringHash(version.literal.slice(input));
                }

                for (update_requests.items) |*prev| {
                    if (prev.name_hash == request.name_hash and request.name.len == prev.name.len) continue :outer;
                }
                update_requests.append(allocator, request) catch bun.outOfMemory();
            }

            return update_requests.items;
        }
    };

    fn updatePackageJSONAndInstall(
        ctx: Command.Context,
        comptime op: Lockfile.Package.Diff.Op,
        comptime subcommand: Subcommand,
    ) !void {
        var manager = init(ctx, subcommand) catch |err| brk: {
            if (err == error.MissingPackageJSON) {
                switch (op) {
                    .update => {
                        Output.prettyErrorln("<r>No package.json, so nothing to update\n", .{});
                        Global.crash();
                    },
                    .remove => {
                        Output.prettyErrorln("<r>No package.json, so nothing to remove\n", .{});
                        Global.crash();
                    },
                    else => {
                        try attemptToCreatePackageJSON();
                        break :brk try PackageManager.init(ctx, subcommand);
                    },
                }
            }

            return err;
        };

        if (manager.options.shouldPrintCommandName()) {
            Output.prettyErrorln("<r><b>bun " ++ @tagName(op) ++ " <r><d>v" ++ Global.package_json_version_with_sha ++ "<r>\n", .{});
            Output.flush();
        }

        switch (manager.options.log_level) {
            inline else => |log_level| try manager.updatePackageJSONAndInstallWithManager(ctx, op, log_level),
        }

        if (manager.any_failed_to_install) {
            Global.exit(1);
        }
    }

    fn updatePackageJSONAndInstallWithManager(
        manager: *PackageManager,
        ctx: Command.Context,
        comptime op: Lockfile.Package.Diff.Op,
        comptime log_level: Options.LogLevel,
    ) !void {
        var update_requests = UpdateRequest.Array.initCapacity(manager.allocator, 64) catch bun.outOfMemory();
        defer update_requests.deinit(manager.allocator);

        if (manager.options.positionals.len <= 1) {
            const examples_to_print: [3]string = undefined;
            _ = examples_to_print;

            const off = @as(u64, @intCast(std.time.milliTimestamp()));
            _ = off;

            switch (op) {
                .add => {
                    Output.errGeneric("no package specified to add", .{});
                    Output.flush();
                    PackageManager.CommandLineArguments.printHelp(.add);

                    Global.exit(0);
                },
                .remove => {
                    Output.errGeneric("no package specified to remove", .{});
                    Output.flush();
                    PackageManager.CommandLineArguments.printHelp(.remove);

                    Global.exit(0);
                },
                else => {},
            }
        }

        const updates = UpdateRequest.parse(ctx.allocator, ctx.log, manager.options.positionals[1..], &update_requests, op);
        try manager.updatePackageJSONAndInstallWithManagerWithUpdates(
            ctx,
            updates,
            false,
            op,
            log_level,
        );
    }

    fn updatePackageJSONAndInstallWithManagerWithUpdates(
        manager: *PackageManager,
        ctx: Command.Context,
        updates: []UpdateRequest,
        auto_free: bool,
        comptime op: Lockfile.Package.Diff.Op,
        comptime log_level: Options.LogLevel,
    ) !void {
        if (ctx.log.errors > 0) {
            if (comptime log_level != .silent) {
                switch (Output.enable_ansi_colors) {
                    inline else => |enable_ansi_colors| {
                        ctx.log.printForLogLevelWithEnableAnsiColors(Output.errorWriter(), enable_ansi_colors) catch {};
                    },
                }
            }
            Global.crash();
        }

        const current_package_json_stat_size = try manager.root_package_json_file.getEndPos();
        var current_package_json_buf = try ctx.allocator.alloc(u8, current_package_json_stat_size + 64);
        const current_package_json_contents_len = try manager.root_package_json_file.preadAll(
            current_package_json_buf,
            0,
        );
        if (comptime Environment.isWindows) try manager.root_package_json_file.seekTo(0);

        const package_json_source = logger.Source.initPathString(
            package_json_cwd,
            current_package_json_buf[0..current_package_json_contents_len],
        );

        // If there originally was a newline at the end of their package.json, preserve it
        // so that we don't cause unnecessary diffs in their git history.
        // https://github.com/oven-sh/bun/issues/1375
        const preserve_trailing_newline_at_eof_for_package_json = current_package_json_contents_len > 0 and
            current_package_json_buf[current_package_json_contents_len - 1] == '\n';

        initializeStore();
        var current_package_json = json_parser.ParseJSONUTF8(&package_json_source, ctx.log, manager.allocator) catch |err| {
            switch (Output.enable_ansi_colors) {
                inline else => |enable_ansi_colors| {
                    ctx.log.printForLogLevelWithEnableAnsiColors(Output.errorWriter(), enable_ansi_colors) catch {};
                },
            }

            if (err == error.ParserError and ctx.log.errors > 0) {
                Output.prettyErrorln("error: Failed to parse package.json", .{});
                Global.crash();
            }

            Output.panic("<r><red>{s}<r> parsing package.json<r>", .{
                @errorName(err),
            });
        };

        if (op == .remove) {
            if (current_package_json.data != .e_object) {
                Output.prettyErrorln("<red>error<r><d>:<r> package.json is not an Object {{}}, so there's nothing to remove!", .{});
                Global.crash();
            } else if (current_package_json.data.e_object.properties.len == 0) {
                Output.prettyErrorln("<red>error<r><d>:<r> package.json is empty {{}}, so there's nothing to remove!", .{});
                Global.crash();
            } else if (current_package_json.asProperty("devDependencies") == null and
                current_package_json.asProperty("dependencies") == null and
                current_package_json.asProperty("optionalDependencies") == null and
                current_package_json.asProperty("peerDependencies") == null)
            {
                Output.prettyErrorln("package.json doesn't have dependencies, there's nothing to remove!", .{});
                Global.exit(0);
            }
        }

        const dependency_list = if (manager.options.update.development)
            "devDependencies"
        else if (manager.options.update.optional)
            "optionalDependencies"
        else
            "dependencies";
        var any_changes = false;

        switch (op) {
            .remove => {
                // if we're removing, they don't have to specify where it is installed in the dependencies list
                // they can even put it multiple times and we will just remove all of them
                for (updates) |request| {
                    inline for ([_]string{ "dependencies", "devDependencies", "optionalDependencies", "peerDependencies" }) |list| {
                        if (current_package_json.asProperty(list)) |query| {
                            if (query.expr.data == .e_object) {
                                var dependencies = query.expr.data.e_object.properties.slice();
                                var i: usize = 0;
                                var new_len = dependencies.len;
                                while (i < dependencies.len) : (i += 1) {
                                    if (dependencies[i].key.?.data == .e_string) {
                                        if (dependencies[i].key.?.data.e_string.eql(string, request.name)) {
                                            if (new_len > 1) {
                                                dependencies[i] = dependencies[new_len - 1];
                                                new_len -= 1;
                                            } else {
                                                new_len = 0;
                                            }

                                            any_changes = true;
                                        }
                                    }
                                }

                                const changed = new_len != dependencies.len;
                                if (changed) {
                                    query.expr.data.e_object.properties.len = @as(u32, @truncate(new_len));

                                    // If the dependencies list is now empty, remove it from the package.json
                                    // since we're swapRemove, we have to re-sort it
                                    if (query.expr.data.e_object.properties.len == 0) {
                                        var arraylist = current_package_json.data.e_object.properties.list();
                                        _ = arraylist.swapRemove(query.i);
                                        current_package_json.data.e_object.properties.update(arraylist);
                                        current_package_json.data.e_object.packageJSONSort();
                                    } else {
                                        var obj = query.expr.data.e_object;
                                        obj.alphabetizeProperties();
                                    }
                                }
                            }
                        }
                    }
                }

                manager.to_remove = updates;
            },
            .link, .add => {
                try PackageJSONEditor.edit(
                    ctx.allocator,
                    updates,
                    &current_package_json,
                    dependency_list,
                    .{
                        .exact_versions = manager.options.enable.exact_versions,
                    },
                );
                manager.package_json_updates = updates;
            },
            .update => {
                manager.package_json_updates = updates;
                manager.to_update = true;
            },
            else => {},
        }

        var buffer_writer = try JSPrinter.BufferWriter.init(ctx.allocator);
        try buffer_writer.buffer.list.ensureTotalCapacity(ctx.allocator, current_package_json_buf.len + 1);
        buffer_writer.append_newline = preserve_trailing_newline_at_eof_for_package_json;
        var package_json_writer = JSPrinter.BufferPrinter.init(buffer_writer);

        var written = JSPrinter.printJSON(@TypeOf(&package_json_writer), &package_json_writer, current_package_json, &package_json_source) catch |err| {
            Output.prettyErrorln("package.json failed to write due to error {s}", .{@errorName(err)});
            Global.crash();
        };

        // There are various tradeoffs with how we commit updates when you run `bun add` or `bun remove`
        // The one we chose here is to effectively pretend a human did:
        // 1. "bun add react@latest"
        // 2. open lockfile, find what react resolved to
        // 3. open package.json
        // 4. replace "react" : "latest" with "react" : "^16.2.0"
        // 5. save package.json
        // The Smarter™ approach is you resolve ahead of time and write to disk once!
        // But, turns out that's slower in any case where more than one package has to be resolved (most of the time!)
        // Concurrent network requests are faster than doing one and then waiting until the next batch
        var new_package_json_source = try ctx.allocator.dupe(u8, package_json_writer.ctx.writtenWithoutTrailingZero());

        // Do not free the old package.json AST nodes
        const old_ast_nodes = JSAst.Expr.Data.Store.toOwnedSlice();
        // haha unless
        defer if (auto_free) bun.default_allocator.free(old_ast_nodes);

        try manager.installWithManager(ctx, new_package_json_source, log_level);

        if (op == .update or op == .add or op == .link) {
            for (manager.package_json_updates) |request| {
                if (request.failed) {
                    Global.exit(1);
                    return;
                }
            }

            const source = logger.Source.initPathString("package.json", new_package_json_source);

            // Now, we _re_ parse our in-memory edited package.json
            // so we can commit the version we changed from the lockfile
            current_package_json = json_parser.ParseJSONUTF8(&source, ctx.log, manager.allocator) catch |err| {
                Output.prettyErrorln("<red>error<r><d>:<r> package.json failed to parse due to error {s}", .{@errorName(err)});
                Global.exit(1);
                return;
            };

            try PackageJSONEditor.edit(
                ctx.allocator,
                updates,
                &current_package_json,
                dependency_list,
                .{
                    .exact_versions = manager.options.enable.exact_versions,
                    .add_trusted_dependencies = manager.options.do.trust_dependencies_from_args,
                },
            );
            var buffer_writer_two = try JSPrinter.BufferWriter.init(ctx.allocator);
            try buffer_writer_two.buffer.list.ensureTotalCapacity(ctx.allocator, new_package_json_source.len + 1);
            buffer_writer_two.append_newline =
                preserve_trailing_newline_at_eof_for_package_json;
            var package_json_writer_two = JSPrinter.BufferPrinter.init(buffer_writer_two);

            written = JSPrinter.printJSON(
                @TypeOf(&package_json_writer_two),
                &package_json_writer_two,
                current_package_json,
                &source,
            ) catch |err| {
                Output.prettyErrorln("package.json failed to write due to error {s}", .{@errorName(err)});
                Global.crash();
            };

            new_package_json_source = try ctx.allocator.dupe(u8, package_json_writer_two.ctx.writtenWithoutTrailingZero());
        }

        if (manager.options.do.write_package_json) {
            // Now that we've run the install step
            // We can save our in-memory package.json to disk
            try manager.root_package_json_file.pwriteAll(new_package_json_source, 0);
            std.posix.ftruncate(manager.root_package_json_file.handle, new_package_json_source.len) catch {};
            manager.root_package_json_file.close();

            if (op == .remove) {
                if (!any_changes) {
                    Global.exit(0);
                    return;
                }

                var cwd = std.fs.cwd();
                // This is not exactly correct
                var node_modules_buf: [bun.MAX_PATH_BYTES]u8 = undefined;
                bun.copy(u8, &node_modules_buf, "node_modules" ++ std.fs.path.sep_str);
                const offset_buf = node_modules_buf["node_modules/".len..];
                const name_hashes = manager.lockfile.packages.items(.name_hash);
                for (updates) |request| {
                    // If the package no longer exists in the updated lockfile, delete the directory
                    // This is not thorough.
                    // It does not handle nested dependencies
                    // This is a quick & dirty cleanup intended for when deleting top-level dependencies
                    if (std.mem.indexOfScalar(PackageNameHash, name_hashes, String.Builder.stringHash(request.name)) == null) {
                        bun.copy(u8, offset_buf, request.name);
                        cwd.deleteTree(node_modules_buf[0 .. "node_modules/".len + request.name.len]) catch {};
                    }
                }

                // This is where we clean dangling symlinks
                // This could be slow if there are a lot of symlinks
                if (bun.openDir(cwd, manager.options.bin_path)) |node_modules_bin_handle| {
                    var node_modules_bin: std.fs.Dir = node_modules_bin_handle;
                    defer node_modules_bin.close();
                    var iter: std.fs.Dir.Iterator = node_modules_bin.iterate();
                    iterator: while (iter.next() catch null) |entry| {
                        switch (entry.kind) {
                            std.fs.Dir.Entry.Kind.sym_link => {

                                // any symlinks which we are unable to open are assumed to be dangling
                                // note that using access won't work here, because access doesn't resolve symlinks
                                bun.copy(u8, &node_modules_buf, entry.name);
                                node_modules_buf[entry.name.len] = 0;
                                const buf: [:0]u8 = node_modules_buf[0..entry.name.len :0];

                                var file = node_modules_bin.openFileZ(buf, .{ .mode = .read_only }) catch {
                                    node_modules_bin.deleteFileZ(buf) catch {};
                                    continue :iterator;
                                };

                                file.close();
                            },
                            else => {},
                        }
                    }
                } else |err| {
                    if (err != error.ENOENT) {
                        Output.err(err, "while reading node_modules/.bin", .{});
                        Global.crash();
                    }
                }
            }
        }
    }

    var cwd_buf: bun.PathBuffer = undefined;
    var package_json_cwd_buf: bun.PathBuffer = undefined;
    pub var package_json_cwd: string = "";

    pub inline fn install(ctx: Command.Context) !void {
        var manager = try init(ctx, .install);

        // switch to `bun add <package>`
        if (manager.options.positionals.len > 1) {
            if (manager.options.shouldPrintCommandName()) {
                Output.prettyErrorln("<r><b>bun add <r><d>v" ++ Global.package_json_version_with_sha ++ "<r>\n", .{});
                Output.flush();
            }
            return try switch (manager.options.log_level) {
                inline else => |log_level| manager.updatePackageJSONAndInstallWithManager(ctx, .add, log_level),
            };
        }

        if (manager.options.shouldPrintCommandName()) {
            Output.prettyErrorln("<r><b>bun install <r><d>v" ++ Global.package_json_version_with_sha ++ "<r>\n", .{});
            Output.flush();
        }

        const package_json_contents = manager.root_package_json_file.readToEndAlloc(ctx.allocator, std.math.maxInt(usize)) catch |err| {
            if (manager.options.log_level != .silent) {
                Output.prettyErrorln("<r><red>{s} reading package.json<r> :(", .{@errorName(err)});
                Output.flush();
            }
            return;
        };

        try switch (manager.options.log_level) {
            inline else => |log_level| manager.installWithManager(ctx, package_json_contents, log_level),
        };

        if (manager.any_failed_to_install) {
            Global.exit(1);
        }
    }

    pub const PackageInstaller = struct {
        manager: *PackageManager,
        lockfile: *Lockfile,
        progress: *std.Progress,

        // relative paths from `nextNodeModulesFolder` will be copied into this list.
        node_modules: NodeModulesFolder,

        skip_verify_installed_version_number: bool,
        skip_delete: bool,
        force_install: bool,
        root_node_modules_folder: std.fs.Dir,
        summary: *PackageInstall.Summary,
        options: *const PackageManager.Options,
        metas: []const Lockfile.Package.Meta,
        names: []const String,
        bins: []const Bin,
        resolutions: []Resolution,
        node: *Progress.Node,
        global_bin_dir: std.fs.Dir,
        destination_dir_subpath_buf: [bun.MAX_PATH_BYTES]u8 = undefined,
        folder_path_buf: [bun.MAX_PATH_BYTES]u8 = undefined,
        successfully_installed: Bitset,
        tree_iterator: *Lockfile.Tree.Iterator,
        command_ctx: Command.Context,
        current_tree_id: Lockfile.Tree.Id = Lockfile.Tree.invalid_id,

        // fields used for running lifecycle scripts when it's safe
        //
        /// set of completed tree ids
        completed_trees: Bitset,
        /// tree id to number of successfully installed deps for id. when count == tree.dependencies.len, mark as complete above
        tree_install_counts: []usize,
        /// the tree ids a tree depends on before it can run the lifecycle scripts of it's immediate dependencies
        tree_ids_to_trees_the_id_depends_on: Bitset.List,
        pending_lifecycle_scripts: std.ArrayListUnmanaged(struct {
            list: Lockfile.Package.Scripts.List,
            tree_id: Lockfile.Tree.Id,
        }) = .{},

        trusted_dependencies_from_update_requests: std.AutoArrayHashMapUnmanaged(TruncatedPackageNameHash, void),

        /// Increments the number of installed packages for a tree id and runs available scripts
        /// if the tree is finished.
        pub fn incrementTreeInstallCount(this: *PackageInstaller, tree_id: Lockfile.Tree.Id, comptime log_level: Options.LogLevel) void {
            if (comptime Environment.allow_assert) {
                std.debug.assert(tree_id != Lockfile.Tree.invalid_id);
            }

            const trees = this.lockfile.buffers.trees.items;
            const current_count = this.tree_install_counts[tree_id];
            const max = trees[tree_id].dependencies.len;

            if (current_count == std.math.maxInt(usize)) {
                if (comptime Environment.allow_assert)
                    Output.panic("Installed more packages than expected for tree id: {d}. Expected: {d}", .{ tree_id, max });

                return;
            }

            const is_not_done = current_count + 1 < max;

            this.tree_install_counts[tree_id] = if (is_not_done) current_count + 1 else std.math.maxInt(usize);

            if (!is_not_done) {
                this.completed_trees.set(tree_id);
                this.runAvailableScripts(log_level);
            }
        }

        pub fn runAvailableScripts(this: *PackageInstaller, comptime log_level: Options.LogLevel) void {
            var i: usize = this.pending_lifecycle_scripts.items.len;
            while (i > 0) {
                i -= 1;
                const entry = this.pending_lifecycle_scripts.items[i];
                const name = entry.list.package_name;
                const tree_id = entry.tree_id;
                if (this.canRunScripts(tree_id)) {
                    _ = this.pending_lifecycle_scripts.swapRemove(i);
                    const output_in_foreground = false;
                    this.manager.spawnPackageLifecycleScripts(this.command_ctx, entry.list, log_level, output_in_foreground) catch |err| {
                        if (comptime log_level != .silent) {
                            const fmt = "\n<r><red>error:<r> failed to spawn life-cycle scripts for <b>{s}<r>: {s}\n";
                            const args = .{ name, @errorName(err) };

                            if (comptime log_level.showProgress()) {
                                switch (Output.enable_ansi_colors) {
                                    inline else => |enable_ansi_colors| {
                                        this.progress.log(comptime Output.prettyFmt(fmt, enable_ansi_colors), args);
                                    },
                                }
                            } else {
                                Output.prettyErrorln(fmt, args);
                            }
                        }

                        if (this.manager.options.enable.fail_early) {
                            Global.exit(1);
                        }

                        Output.flush();
                        this.summary.fail += 1;
                    };
                }
            }
        }

        pub fn completeRemainingScripts(this: *PackageInstaller, comptime log_level: Options.LogLevel) void {
            for (this.pending_lifecycle_scripts.items) |entry| {
                const package_name = entry.list.package_name;
                while (LifecycleScriptSubprocess.alive_count.load(.monotonic) >= this.manager.options.max_concurrent_lifecycle_scripts) {
                    if (PackageManager.verbose_install) {
                        if (PackageManager.hasEnoughTimePassedBetweenWaitingMessages()) Output.prettyErrorln("<d>[PackageManager]<r> waiting for {d} scripts\n", .{LifecycleScriptSubprocess.alive_count.load(.monotonic)});
                    }

                    PackageManager.instance.sleep();
                }

                const output_in_foreground = false;
                this.manager.spawnPackageLifecycleScripts(this.command_ctx, entry.list, log_level, output_in_foreground) catch |err| {
                    if (comptime log_level != .silent) {
                        const fmt = "\n<r><red>error:<r> failed to spawn life-cycle scripts for <b>{s}<r>: {s}\n";
                        const args = .{ package_name, @errorName(err) };

                        if (comptime log_level.showProgress()) {
                            switch (Output.enable_ansi_colors) {
                                inline else => |enable_ansi_colors| {
                                    this.progress.log(comptime Output.prettyFmt(fmt, enable_ansi_colors), args);
                                },
                            }
                        } else {
                            Output.prettyErrorln(fmt, args);
                        }
                    }

                    if (this.manager.options.enable.fail_early) {
                        Global.exit(1);
                    }

                    Output.flush();
                    this.summary.fail += 1;
                };
            }

            while (this.manager.pending_lifecycle_script_tasks.load(.monotonic) > 0) {
                if (PackageManager.verbose_install) {
                    if (PackageManager.hasEnoughTimePassedBetweenWaitingMessages()) Output.prettyErrorln("<d>[PackageManager]<r> waiting for {d} scripts\n", .{LifecycleScriptSubprocess.alive_count.load(.monotonic)});
                }

                if (comptime log_level.showProgress()) {
                    if (this.manager.scripts_node) |scripts_node| {
                        scripts_node.activate();
                        this.manager.progress.refresh();
                    }
                }

                PackageManager.instance.sleep();
            }
        }

        /// Check if a tree is ready to start running lifecycle scripts
        pub fn canRunScripts(this: *PackageInstaller, scripts_tree_id: Lockfile.Tree.Id) bool {
            const deps = this.tree_ids_to_trees_the_id_depends_on.at(scripts_tree_id);
            return (deps.subsetOf(this.completed_trees) or
                deps.eql(this.completed_trees)) and
                LifecycleScriptSubprocess.alive_count.load(.monotonic) < this.manager.options.max_concurrent_lifecycle_scripts;
        }

        pub fn printTreeDeps(this: *PackageInstaller) void {
            for (this.tree_ids_to_trees_the_id_depends_on, 0..) |deps, j| {
                std.debug.print("tree #{d:3}: ", .{j});
                for (0..this.lockfile.buffers.trees.items.len) |tree_id| {
                    std.debug.print("{d} ", .{@intFromBool(deps.isSet(tree_id))});
                }
                std.debug.print("\n", .{});
            }
        }

        pub fn deinit(this: *PackageInstaller) void {
            const allocator = this.manager.allocator;
            this.pending_lifecycle_scripts.deinit(this.manager.allocator);
            this.completed_trees.deinit(allocator);
            allocator.free(this.tree_install_counts);
            this.tree_ids_to_trees_the_id_depends_on.deinit(allocator);
            this.node_modules.deinit();
            this.trusted_dependencies_from_update_requests.deinit(allocator);
        }

        /// Call when you mutate the length of `lockfile.packages`
        pub fn fixCachedLockfilePackageSlices(this: *PackageInstaller) void {
            var packages = this.lockfile.packages.slice();
            this.metas = packages.items(.meta);
            this.names = packages.items(.name);
            this.bins = packages.items(.bin);
            this.resolutions = packages.items(.resolution);
            this.tree_iterator.reload(this.lockfile);
        }

        /// Install versions of a package which are waiting on a network request
        pub fn installEnqueuedPackages(
            this: *PackageInstaller,
            dependency_id: DependencyID,
            data: *const ExtractData,
            comptime log_level: Options.LogLevel,
        ) void {
            const package_id = this.lockfile.buffers.resolutions.items[dependency_id];
            const name = this.lockfile.str(&this.names[package_id]);
            const resolution = &this.resolutions[package_id];
            const task_id = switch (resolution.tag) {
                .git => Task.Id.forGitCheckout(data.url, data.resolved),
                .github => Task.Id.forTarball(data.url),
                .local_tarball => Task.Id.forTarball(this.lockfile.str(&resolution.value.local_tarball)),
                .remote_tarball => Task.Id.forTarball(this.lockfile.str(&resolution.value.remote_tarball)),
                .npm => Task.Id.forNPMPackage(name, resolution.value.npm.version),
                else => unreachable,
            };
            if (this.manager.task_queue.fetchRemove(task_id)) |removed| {
                var callbacks = removed.value;
                defer callbacks.deinit(this.manager.allocator);

                const prev_node_modules = this.node_modules;
                defer this.node_modules = prev_node_modules;
                const prev_tree_id = this.current_tree_id;
                defer this.current_tree_id = prev_tree_id;

                if (callbacks.items.len == 0) {
                    debug("Unexpected state: no callbacks for async task.", .{});
                    return;
                }

                for (callbacks.items) |*cb| {
                    this.node_modules = cb.node_modules_folder;
                    var dir = this.node_modules.dir(this.root_node_modules_folder) catch |err| {
                        if (log_level != .silent) {
                            Output.err(err, "Failed to open node_modules folder for <r><red>{s}<r> in {s}", .{ name, bun.fmt.fmtPath(u8, this.node_modules.path.items, .{}) });
                        }
                        this.summary.fail += 1;
                        continue;
                    };
                    defer dir.close();
                    this.node_modules.fd = null;
                    this.current_tree_id = cb.node_modules_folder.tree_id;
                    cb.node_modules_folder = .{};
                    this.installPackageWithNameAndResolution(
                        dependency_id,
                        package_id,
                        log_level,
                        name,
                        resolution,
                        dir,
                    );
                    this.node_modules.deinit();
                }
            }
        }

        fn getInstalledPackageScriptsCount(
            this: *PackageInstaller,
            alias: string,
            package_id: PackageID,
            resolution_tag: Resolution.Tag,
            node_modules_folder: std.fs.Dir,
            comptime log_level: Options.LogLevel,
        ) usize {
            if (comptime Environment.allow_assert) {
                std.debug.assert(resolution_tag != .root);
                std.debug.assert(package_id != 0);
            }
            var count: usize = 0;
            const scripts = brk: {
                const scripts = this.lockfile.packages.items(.scripts)[package_id];
                if (scripts.filled) break :brk scripts;

                var temp: Package.Scripts = .{};
                var temp_lockfile: Lockfile = undefined;
                temp_lockfile.initEmpty(this.lockfile.allocator);
                defer temp_lockfile.deinit();
                var string_builder = temp_lockfile.stringBuilder();
                temp.fillFromPackageJSON(
                    this.lockfile.allocator,
                    &string_builder,
                    this.manager.log,
                    node_modules_folder,
                    alias,
                ) catch |err| {
                    if (comptime log_level != .silent) {
                        Output.errGeneric("failed to fill lifecycle scripts for <b>{s}<r>: {s}", .{
                            alias,
                            @errorName(err),
                        });
                    }

                    if (this.manager.options.enable.fail_early) {
                        Global.crash();
                    }

                    return 0;
                };
                break :brk temp;
            };

            if (comptime Environment.allow_assert) {
                std.debug.assert(scripts.filled);
            }

            switch (resolution_tag) {
                .git, .github, .gitlab, .root => {
                    inline for (Lockfile.Scripts.names) |script_name| {
                        count += @intFromBool(!@field(scripts, script_name).isEmpty());
                    }
                },
                else => {
                    const install_script_names = .{
                        "preinstall",
                        "install",
                        "postinstall",
                    };
                    inline for (install_script_names) |script_name| {
                        count += @intFromBool(!@field(scripts, script_name).isEmpty());
                    }
                },
            }

            if (scripts.preinstall.isEmpty() and scripts.install.isEmpty()) {
                const binding_dot_gyp_path = Path.joinAbsStringZ(
                    this.node_modules.path.items,
                    &[_]string{
                        alias,
                        "binding.gyp",
                    },
                    .auto,
                );
                count += @intFromBool(Syscall.exists(binding_dot_gyp_path));
            }

            return count;
        }

        fn installPackageWithNameAndResolution(
            this: *PackageInstaller,
            dependency_id: DependencyID,
            package_id: PackageID,
            comptime log_level: Options.LogLevel,
            name: string,
            resolution: *const Resolution,
            destination_dir: std.fs.Dir,
        ) void {
            const buf = this.lockfile.buffers.string_bytes.items;

            const alias = this.lockfile.buffers.dependencies.items[dependency_id].name.slice(buf);
            const destination_dir_subpath: [:0]u8 = brk: {
                bun.copy(u8, &this.destination_dir_subpath_buf, alias);
                this.destination_dir_subpath_buf[alias.len] = 0;
                break :brk this.destination_dir_subpath_buf[0..alias.len :0];
            };

            var resolution_buf: [512]u8 = undefined;
            const extern_string_buf = this.lockfile.buffers.extern_strings.items;
            const resolution_label = std.fmt.bufPrint(&resolution_buf, "{}", .{resolution.fmt(buf, .posix)}) catch unreachable;

            var installer = PackageInstall{
                .progress = this.progress,
                .cache_dir = undefined,
                .cache_dir_subpath = undefined,
                .destination_dir = destination_dir,
                .destination_dir_subpath = destination_dir_subpath,
                .destination_dir_subpath_buf = &this.destination_dir_subpath_buf,
                .allocator = this.lockfile.allocator,
                .package_name = name,
                .package_version = resolution_label,
                // .install_order = this.tree_iterator.order,
            };
            debug("Installing {s}@{s}", .{ name, resolution_label });

            switch (resolution.tag) {
                .npm => {
                    installer.cache_dir_subpath = this.manager.cachedNPMPackageFolderName(name, resolution.value.npm.version);
                    installer.cache_dir = this.manager.getCacheDirectory();
                },
                .git => {
                    installer.cache_dir_subpath = this.manager.cachedGitFolderName(&resolution.value.git);
                    installer.cache_dir = this.manager.getCacheDirectory();
                },
                .github => {
                    installer.cache_dir_subpath = this.manager.cachedGitHubFolderName(&resolution.value.github);
                    installer.cache_dir = this.manager.getCacheDirectory();
                },
                .folder => {
                    const folder = resolution.value.folder.slice(buf);
                    // Handle when a package depends on itself via file:
                    // example:
                    //   "mineflayer": "file:."
                    if (folder.len == 0 or (folder.len == 1 and folder[0] == '.')) {
                        installer.cache_dir_subpath = ".";
                    } else {
                        @memcpy(this.folder_path_buf[0..folder.len], folder);
                        this.folder_path_buf[folder.len] = 0;
                        installer.cache_dir_subpath = this.folder_path_buf[0..folder.len :0];
                    }
                    installer.cache_dir = std.fs.cwd();
                },
                .local_tarball => {
                    installer.cache_dir_subpath = this.manager.cachedTarballFolderName(resolution.value.local_tarball);
                    installer.cache_dir = this.manager.getCacheDirectory();
                },
                .remote_tarball => {
                    installer.cache_dir_subpath = this.manager.cachedTarballFolderName(resolution.value.remote_tarball);
                    installer.cache_dir = this.manager.getCacheDirectory();
                },
                .workspace => {
                    const folder = resolution.value.workspace.slice(buf);
                    // Handle when a package depends on itself
                    if (folder.len == 0 or (folder.len == 1 and folder[0] == '.')) {
                        installer.cache_dir_subpath = ".";
                    } else {
                        @memcpy(this.folder_path_buf[0..folder.len], folder);
                        this.folder_path_buf[folder.len] = 0;
                        installer.cache_dir_subpath = this.folder_path_buf[0..folder.len :0];
                    }
                    installer.cache_dir = std.fs.cwd();
                },
                .symlink => {
                    const directory = this.manager.globalLinkDir() catch |err| {
                        if (comptime log_level != .silent) {
                            const fmt = "\n<r><red>error:<r> unable to access global directory while installing <b>{s}<r>: {s}\n";
                            const args = .{ name, @errorName(err) };

                            if (comptime log_level.showProgress()) {
                                switch (Output.enable_ansi_colors) {
                                    inline else => |enable_ansi_colors| {
                                        this.progress.log(comptime Output.prettyFmt(fmt, enable_ansi_colors), args);
                                    },
                                }
                            } else {
                                Output.prettyErrorln(fmt, args);
                            }
                        }

                        if (this.manager.options.enable.fail_early) {
                            Global.exit(1);
                        }

                        Output.flush();
                        this.summary.fail += 1;
                        return;
                    };

                    const folder = resolution.value.symlink.slice(buf);

                    if (folder.len == 0 or (folder.len == 1 and folder[0] == '.')) {
                        installer.cache_dir_subpath = ".";
                        installer.cache_dir = std.fs.cwd();
                    } else {
                        const global_link_dir = this.manager.globalLinkDirPath() catch unreachable;
                        var ptr = &this.folder_path_buf;
                        var remain: []u8 = this.folder_path_buf[0..];
                        @memcpy(ptr[0..global_link_dir.len], global_link_dir);
                        remain = remain[global_link_dir.len..];
                        if (global_link_dir[global_link_dir.len - 1] != std.fs.path.sep) {
                            remain[0] = std.fs.path.sep;
                            remain = remain[1..];
                        }
                        @memcpy(remain[0..folder.len], folder);
                        remain = remain[folder.len..];
                        remain[0] = 0;
                        const len = @intFromPtr(remain.ptr) - @intFromPtr(ptr);
                        installer.cache_dir_subpath = this.folder_path_buf[0..len :0];
                        installer.cache_dir = directory;
                    }
                },
                else => {
                    if (comptime Environment.allow_assert) {
                        @panic("bad");
                    }
                    this.incrementTreeInstallCount(this.current_tree_id, log_level);
                    return;
                },
            }

            const needs_install = this.force_install or this.skip_verify_installed_version_number or !installer.verify(resolution, buf);
            this.summary.skipped += @intFromBool(!needs_install);

            if (needs_install) {
                const result: PackageInstall.Result = switch (resolution.tag) {
                    .symlink, .workspace => installer.installFromLink(this.skip_delete),
                    else => installer.install(this.skip_delete),
                };

                switch (result) {
                    .success => {
                        const is_duplicate = this.successfully_installed.isSet(package_id);
                        this.summary.success += @as(u32, @intFromBool(!is_duplicate));
                        this.successfully_installed.set(package_id);

                        if (comptime log_level.showProgress()) {
                            this.node.completeOne();
                        }

                        const bin = this.bins[package_id];
                        if (bin.tag != .none) {
                            const bin_task_id = Task.Id.forBinLink(package_id);
                            const task_queue = this.manager.task_queue.getOrPut(this.manager.allocator, bin_task_id) catch unreachable;
                            if (!task_queue.found_existing) {
                                var bin_linker = Bin.Linker{
                                    .bin = bin,
                                    .package_installed_node_modules = bun.toFD(destination_dir),
                                    .global_bin_path = this.options.bin_path,
                                    .global_bin_dir = this.options.global_bin_dir,

                                    // .destination_dir_subpath = destination_dir_subpath,
                                    .root_node_modules_folder = bun.toFD(this.root_node_modules_folder),
                                    .package_name = strings.StringOrTinyString.init(alias),
                                    .string_buf = buf,
                                    .extern_string_buf = extern_string_buf,
                                };

                                bin_linker.link(this.manager.options.global);
                                if (bin_linker.err) |err| {
                                    if (comptime log_level != .silent) {
                                        const fmt = "\n<r><red>error:<r> linking <b>{s}<r>: {s}\n";
                                        const args = .{ alias, @errorName(err) };

                                        if (comptime log_level.showProgress()) {
                                            switch (Output.enable_ansi_colors) {
                                                inline else => |enable_ansi_colors| {
                                                    this.progress.log(comptime Output.prettyFmt(fmt, enable_ansi_colors), args);
                                                },
                                            }
                                        } else {
                                            Output.prettyErrorln(fmt, args);
                                        }
                                    }

                                    if (this.manager.options.enable.fail_early) {
                                        installer.uninstall();
                                        Global.crash();
                                    }
                                }
                            }
                        }

                        const name_hash: TruncatedPackageNameHash = @truncate(this.lockfile.buffers.dependencies.items[dependency_id].name_hash);
                        const is_trusted, const is_trusted_through_update_request = brk: {
                            if (this.trusted_dependencies_from_update_requests.contains(name_hash)) break :brk .{ true, true };
                            if (this.lockfile.hasTrustedDependency(alias)) break :brk .{ true, false };
                            break :brk .{ false, false };
                        };

                        if (resolution.tag == .workspace or is_trusted) {
                            if (this.enqueueLifecycleScripts(
                                alias,
                                log_level,
                                destination_dir,
                                package_id,
                                resolution,
                            )) {
                                if (is_trusted_through_update_request) {
                                    this.manager.trusted_deps_to_add_to_package_json.append(
                                        this.manager.allocator,
                                        this.manager.allocator.dupe(u8, alias) catch bun.outOfMemory(),
                                    ) catch bun.outOfMemory();

                                    if (this.lockfile.trusted_dependencies == null) this.lockfile.trusted_dependencies = .{};
                                    this.lockfile.trusted_dependencies.?.put(this.manager.allocator, name_hash, {}) catch bun.outOfMemory();
                                }
                            }
                        }

                        if (resolution.tag != .workspace and !is_trusted and this.lockfile.packages.items(.meta)[package_id].hasInstallScript()) {
                            // Check if the package actually has scripts. `hasInstallScript` can be false positive if a package is published with
                            // an auto binding.gyp rebuild script but binding.gyp is excluded from the published files.
                            const count = this.getInstalledPackageScriptsCount(alias, package_id, resolution.tag, destination_dir, log_level);
                            if (count > 0) {
                                if (comptime log_level.isVerbose()) {
                                    Output.prettyError("Blocked {d} scripts for: {s}@{}\n", .{
                                        count,
                                        alias,
                                        resolution.fmt(this.lockfile.buffers.string_bytes.items, .posix),
                                    });
                                }

                                const entry = this.summary.packages_with_blocked_scripts.getOrPut(this.manager.allocator, name_hash) catch bun.outOfMemory();
                                if (!entry.found_existing) entry.value_ptr.* = 0;
                                entry.value_ptr.* += count;
                            }
                        }

                        this.incrementTreeInstallCount(this.current_tree_id, log_level);
                    },
                    .fail => |cause| {
                        if (cause.isPackageMissingFromCache()) {
                            const context: TaskCallbackContext = .{
                                .node_modules_folder = .{
                                    .fd = null,
                                    .tree_id = this.current_tree_id,
                                    .path = this.node_modules.path.clone() catch bun.outOfMemory(),
                                },
                            };
                            switch (resolution.tag) {
                                .git => {
                                    this.manager.enqueueGitForCheckout(
                                        dependency_id,
                                        alias,
                                        resolution,
                                        context,
                                    );
                                },
                                .github => {
                                    const url = this.manager.allocGitHubURL(&resolution.value.github);
                                    defer this.manager.allocator.free(url);
                                    this.manager.enqueueTarballForDownload(
                                        dependency_id,
                                        package_id,
                                        url,
                                        context,
                                    );
                                },
                                .local_tarball => {
                                    this.manager.enqueueTarballForReading(
                                        dependency_id,
                                        alias,
                                        resolution,
                                        context,
                                    );
                                },
                                .remote_tarball => {
                                    this.manager.enqueueTarballForDownload(
                                        dependency_id,
                                        package_id,
                                        resolution.value.remote_tarball.slice(buf),
                                        context,
                                    );
                                },
                                .npm => {
                                    if (comptime Environment.isDebug) {
                                        // Very old versions of Bun didn't store the tarball url when it didn't seem necessary
                                        // This caused bugs. We can't assert on it because they could come from old lockfiles
                                        if (resolution.value.npm.url.isEmpty()) {
                                            Output.debugWarn("package {s}@{} missing tarball_url", .{ name, resolution.fmt(buf, .posix) });
                                        }
                                    }

                                    this.manager.enqueuePackageForDownload(
                                        name,
                                        dependency_id,
                                        package_id,
                                        resolution.value.npm.version,
                                        resolution.value.npm.url.slice(buf),
                                        context,
                                    );
                                },
                                else => {
                                    Output.prettyErrorln(
                                        "<r><red>error<r>: <b><red>{s}<r> installing <b>{s}<r> ({s})",
                                        .{ @errorName(cause.err), this.names[package_id].slice(buf), result.fail.step.name() },
                                    );
                                    this.summary.fail += 1;
                                },
                            }
                        } else {
                            // even if the package failed to install, we still need to increment the install
                            // counter for this tree
                            this.incrementTreeInstallCount(this.current_tree_id, log_level);
                            if (cause.err == error.DanglingSymlink) {
                                Output.prettyErrorln(
                                    "<r><red>error<r>: <b>{s}<r> \"link:{s}\" not found (try running 'bun link' in the intended package's folder)<r>",
                                    .{ @errorName(cause.err), this.names[package_id].slice(buf) },
                                );
                                this.summary.fail += 1;
                            } else if (cause.err == error.AccessDenied) {
                                // there are two states this can happen
                                // - Access Denied because node_modules/ is unwritable
                                // - Access Denied because this specific package is unwritable
                                // in the case of the former, the logs are extremely noisy, so we
                                // will exit early, otherwise set a flag to not re-stat
                                const Singleton = struct {
                                    var node_modules_is_ok = false;
                                };
                                if (!Singleton.node_modules_is_ok) {
                                    if (!Environment.isWindows) {
                                        const stat = bun.sys.fstat(bun.toFD(destination_dir)).unwrap() catch |err| {
                                            Output.err("EACCES", "Permission denied while installing <b>{s}<r>", .{
                                                this.names[package_id].slice(buf),
                                            });
                                            if (Environment.isDebug) {
                                                Output.err(err, "Failed to stat node_modules", .{});
                                            }
                                            Global.exit(1);
                                        };

                                        const is_writable = if (stat.uid == bun.C.getuid())
                                            stat.mode & bun.S.IWUSR > 0
                                        else if (stat.gid == bun.C.getgid())
                                            stat.mode & bun.S.IWGRP > 0
                                        else
                                            stat.mode & bun.S.IWOTH > 0;

                                        if (!is_writable) {
                                            Output.err("EACCES", "Permission denied while writing packages into node_modules.", .{});
                                            Global.exit(1);
                                        }
                                    }
                                    Singleton.node_modules_is_ok = true;
                                }

                                Output.err("EACCES", "Permission denied while installing <b>{s}<r>", .{
                                    this.names[package_id].slice(buf),
                                });

                                this.summary.fail += 1;
                            } else {
                                Output.prettyErrorln(
                                    "<r><red>error<r>: <b><red>{s}<r> installing <b>{s}<r> ({s})",
                                    .{ @errorName(cause.err), this.names[package_id].slice(buf), result.fail.step.name() },
                                );
                                this.summary.fail += 1;
                            }
                        }
                    },
                }
            } else {
                const name_hash: TruncatedPackageNameHash = @truncate(this.lockfile.buffers.dependencies.items[dependency_id].name_hash);
                const is_trusted, const is_trusted_through_update_request, const add_to_lockfile = brk: {
                    // trusted through a --trust dependency. need to enqueue scripts, write to package.json, and add to lockfile
                    if (this.trusted_dependencies_from_update_requests.contains(name_hash)) break :brk .{ true, true, true };

                    if (this.manager.summary.added_trusted_dependencies.get(name_hash)) |should_add_to_lockfile| {
                        // is a new trusted dependency. need to enqueue scripts and maybe add to lockfile
                        break :brk .{ true, false, should_add_to_lockfile };
                    }
                    break :brk .{ false, false, false };
                };

                if (is_trusted) {
                    if (this.enqueueLifecycleScripts(
                        alias,
                        log_level,
                        destination_dir,
                        package_id,
                        resolution,
                    )) {
                        if (is_trusted_through_update_request) {
                            this.manager.trusted_deps_to_add_to_package_json.append(
                                this.manager.allocator,
                                this.manager.allocator.dupe(u8, alias) catch bun.outOfMemory(),
                            ) catch bun.outOfMemory();
                        }

                        if (add_to_lockfile) {
                            if (this.lockfile.trusted_dependencies == null) this.lockfile.trusted_dependencies = .{};
                            this.lockfile.trusted_dependencies.?.put(this.manager.allocator, name_hash, {}) catch bun.outOfMemory();
                        }
                    }
                }
            }
        }

        // returns true if scripts are enqueued
        fn enqueueLifecycleScripts(
            this: *PackageInstaller,
            folder_name: string,
            comptime log_level: Options.LogLevel,
            node_modules_folder: std.fs.Dir,
            package_id: PackageID,
            resolution: *const Resolution,
        ) bool {
            var scripts: Package.Scripts = this.lockfile.packages.items(.scripts)[package_id];
            const scripts_list = scripts.getList(
                this.manager.log,
                this.lockfile,
                node_modules_folder,
                this.node_modules.path.items,
                folder_name,
                resolution,
            ) catch |err| {
                if (comptime log_level != .silent) {
                    const fmt = "\n<r><red>error:<r> failed to enqueue lifecycle scripts for <b>{s}<r>: {s}\n";
                    const args = .{ folder_name, @errorName(err) };

                    if (comptime log_level.showProgress()) {
                        switch (Output.enable_ansi_colors) {
                            inline else => |enable_ansi_colors| {
                                this.progress.log(comptime Output.prettyFmt(fmt, enable_ansi_colors), args);
                            },
                        }
                    } else {
                        Output.prettyErrorln(fmt, args);
                    }
                }

                if (this.manager.options.enable.fail_early) {
                    Global.exit(1);
                }

                Output.flush();
                this.summary.fail += 1;
                return false;
            };

            if (scripts_list == null) return false;

            if (this.manager.options.do.run_scripts) {
                this.manager.total_scripts += scripts_list.?.total;
                if (this.manager.scripts_node) |scripts_node| {
                    this.manager.setNodeName(
                        scripts_node,
                        scripts_list.?.package_name,
                        PackageManager.ProgressStrings.script_emoji,
                        true,
                    );
                    scripts_node.setEstimatedTotalItems(scripts_node.unprotected_estimated_total_items + scripts_list.?.total);
                }
                this.pending_lifecycle_scripts.append(this.manager.allocator, .{
                    .list = scripts_list.?,
                    .tree_id = this.current_tree_id,
                }) catch bun.outOfMemory();

                return true;
            }

            return false;
        }

        pub fn installPackage(
            this: *PackageInstaller,
            dependency_id: DependencyID,
            destination_dir: std.fs.Dir,
            comptime log_level: Options.LogLevel,
        ) void {
            const package_id = this.lockfile.buffers.resolutions.items[dependency_id];
            const meta = &this.metas[package_id];

            if (meta.isDisabled()) {
                if (comptime log_level.showProgress()) {
                    this.node.completeOne();
                }
                this.incrementTreeInstallCount(this.current_tree_id, log_level);
                return;
            }

            const name = this.lockfile.str(&this.names[package_id]);
            const resolution = &this.resolutions[package_id];

            this.installPackageWithNameAndResolution(dependency_id, package_id, log_level, name, resolution, destination_dir);
        }
    };

    pub fn enqueueGitForCheckout(
        this: *PackageManager,
        dependency_id: DependencyID,
        alias: string,
        resolution: *const Resolution,
        task_context: TaskCallbackContext,
    ) void {
        const repository = &resolution.value.git;
        const url = this.lockfile.str(&repository.repo);
        const clone_id = Task.Id.forGitClone(url);
        const resolved = this.lockfile.str(&repository.resolved);
        const checkout_id = Task.Id.forGitCheckout(url, resolved);
        var checkout_queue = this.task_queue.getOrPut(this.allocator, checkout_id) catch unreachable;
        if (!checkout_queue.found_existing) {
            checkout_queue.value_ptr.* = .{};
        }

        checkout_queue.value_ptr.append(
            this.allocator,
            task_context,
        ) catch unreachable;

        if (checkout_queue.found_existing) return;

        if (this.git_repositories.get(clone_id)) |repo_fd| {
            this.task_batch.push(ThreadPool.Batch.from(this.enqueueGitCheckout(
                checkout_id,
                repo_fd,
                dependency_id,
                alias,
                resolution.*,
                resolved,
            )));
        } else {
            var clone_queue = this.task_queue.getOrPut(this.allocator, clone_id) catch unreachable;
            if (!clone_queue.found_existing) {
                clone_queue.value_ptr.* = .{};
            }

            clone_queue.value_ptr.append(
                this.allocator,
                .{ .dependency = dependency_id },
            ) catch unreachable;

            if (clone_queue.found_existing) return;

            this.task_batch.push(ThreadPool.Batch.from(this.enqueueGitClone(clone_id, alias, repository)));
        }
    }

    pub fn enqueuePackageForDownload(
        this: *PackageManager,
        name: []const u8,
        dependency_id: DependencyID,
        package_id: PackageID,
        version: Semver.Version,
        url: []const u8,
        task_context: TaskCallbackContext,
    ) void {
        const task_id = Task.Id.forNPMPackage(name, version);
        var task_queue = this.task_queue.getOrPut(this.allocator, task_id) catch unreachable;
        if (!task_queue.found_existing) {
            task_queue.value_ptr.* = .{};
        }

        task_queue.value_ptr.append(
            this.allocator,
            task_context,
        ) catch unreachable;

        if (task_queue.found_existing) return;

        if (this.generateNetworkTaskForTarball(
            task_id,
            url,
            dependency_id,
            this.lockfile.packages.get(package_id),
        ) catch unreachable) |task| {
            task.schedule(&this.network_tarball_batch);
            if (this.network_tarball_batch.len > 0) {
                _ = this.scheduleTasks();
            }
        }
    }

    pub fn enqueueTarballForDownload(
        this: *PackageManager,
        dependency_id: DependencyID,
        package_id: PackageID,
        url: string,
        task_context: TaskCallbackContext,
    ) void {
        const task_id = Task.Id.forTarball(url);
        var task_queue = this.task_queue.getOrPut(this.allocator, task_id) catch unreachable;
        if (!task_queue.found_existing) {
            task_queue.value_ptr.* = .{};
        }

        task_queue.value_ptr.append(
            this.allocator,
            task_context,
        ) catch unreachable;

        if (task_queue.found_existing) return;

        if (this.generateNetworkTaskForTarball(
            task_id,
            url,
            dependency_id,
            this.lockfile.packages.get(package_id),
        ) catch unreachable) |task| {
            task.schedule(&this.network_tarball_batch);
            if (this.network_tarball_batch.len > 0) {
                _ = this.scheduleTasks();
            }
        }
    }

    fn addDependenciesToSet(
        names: *std.AutoArrayHashMapUnmanaged(TruncatedPackageNameHash, void),
        lockfile: *Lockfile,
        dependencies_slice: Lockfile.DependencySlice,
    ) void {
        const begin = dependencies_slice.off;
        const end = begin +| dependencies_slice.len;
        var dep_id = begin;
        while (dep_id < end) : (dep_id += 1) {
            const package_id = lockfile.buffers.resolutions.items[dep_id];
            if (package_id == invalid_package_id) continue;

            const dep = lockfile.buffers.dependencies.items[dep_id];
            const entry = names.getOrPut(lockfile.allocator, @truncate(dep.name_hash)) catch bun.outOfMemory();
            if (!entry.found_existing) {
                const dependency_slice = lockfile.packages.items(.dependencies)[package_id];
                addDependenciesToSet(names, lockfile, dependency_slice);
            }
        }
    }

    pub fn enqueueTarballForReading(
        this: *PackageManager,
        dependency_id: DependencyID,
        alias: string,
        resolution: *const Resolution,
        task_context: TaskCallbackContext,
    ) void {
        const path = this.lockfile.str(&resolution.value.local_tarball);
        const task_id = Task.Id.forTarball(path);
        var task_queue = this.task_queue.getOrPut(this.allocator, task_id) catch unreachable;
        if (!task_queue.found_existing) {
            task_queue.value_ptr.* = .{};
        }

        task_queue.value_ptr.append(
            this.allocator,
            task_context,
        ) catch unreachable;

        if (task_queue.found_existing) return;

        this.task_batch.push(ThreadPool.Batch.from(this.enqueueLocalTarball(
            task_id,
            dependency_id,
            alias,
            path,
            resolution.*,
        )));
    }

    pub fn installPackages(
        this: *PackageManager,
        ctx: Command.Context,
        comptime log_level: PackageManager.Options.LogLevel,
    ) !PackageInstall.Summary {
        const original_lockfile = this.lockfile;
        defer this.lockfile = original_lockfile;
        if (!this.options.local_package_features.dev_dependencies) {
            this.lockfile = try this.lockfile.maybeCloneFilteringRootPackages(
                this.options.local_package_features,
                this.options.enable.exact_versions,
                log_level,
            );
        }

        var root_node: *Progress.Node = undefined;
        var download_node: Progress.Node = undefined;
        var install_node: Progress.Node = undefined;
        var scripts_node: Progress.Node = undefined;
        const options = &this.options;
        var progress = &this.progress;

        if (comptime log_level.showProgress()) {
            root_node = progress.start("", 0);
            progress.supports_ansi_escape_codes = Output.enable_ansi_colors_stderr;
            download_node = root_node.start(ProgressStrings.download(), 0);

            install_node = root_node.start(ProgressStrings.install(), this.lockfile.packages.len);
            scripts_node = root_node.start(ProgressStrings.script(), 0);
            this.downloads_node = &download_node;
            this.scripts_node = &scripts_node;
        }

        defer {
            if (comptime log_level.showProgress()) {
                progress.root.end();
                progress.* = .{};
            }
        }

        // If there was already a valid lockfile and so we did not resolve, i.e. there was zero network activity
        // the packages could still not be in the cache dir
        // this would be a common scenario in a CI environment
        // or if you just cloned a repo
        // we want to check lazily though
        // no need to download packages you've already installed!!
        var skip_verify_installed_version_number = false;
        const cwd = std.fs.cwd();
        const node_modules_folder = brk: {
            // Attempt to open the existing node_modules folder
            switch (bun.sys.openatOSPath(bun.toFD(cwd), bun.OSPathLiteral("node_modules"), bun.O.DIRECTORY | bun.O.RDONLY, 0o755)) {
                .result => |fd| break :brk std.fs.Dir{ .fd = fd.cast() },
                .err => {},
            }

            skip_verify_installed_version_number = true;

            // Attempt to create a new node_modules folder
            bun.sys.mkdir("node_modules", 0o755).unwrap() catch |err| {
                if (err != error.EEXIST) {
                    Output.prettyErrorln("<r><red>error<r>: <b><red>{s}<r> creating <b>node_modules<r> folder", .{@errorName(err)});
                    Global.crash();
                }
            };
            break :brk bun.openDir(cwd, "node_modules") catch |err| {
                Output.prettyErrorln("<r><red>error<r>: <b><red>{s}<r> opening <b>node_modules<r> folder", .{@errorName(err)});
                Global.crash();
            };
        };

        var skip_delete = skip_verify_installed_version_number;

        if (options.enable.force_install) {
            skip_verify_installed_version_number = true;
            skip_delete = false;

            // TODO(dylan-conway): depth first installation
            // var node_modules_iter = node_modules_folder.iterateAssumeFirstIteration();
            // defer node_modules_iter.reset();
            // while (try node_modules_iter.next()) |entry| {
            //     if (entry.kind != .directory or !strings.eqlComptime(entry.name, ".cache")) {
            //         node_modules_folder.deleteTree(entry.name) catch {};
            //     }
            // }
        }

        var summary = PackageInstall.Summary{};

        {
            var iterator = Lockfile.Tree.Iterator.init(this.lockfile);
            if (comptime Environment.isPosix) {
                Bin.Linker.ensureUmask();
            }
            var installer: PackageInstaller = brk: {
                // These slices potentially get resized during iteration
                // so we want to make sure they're not accessible to the rest of this function
                // to make mistakes harder
                var parts = this.lockfile.packages.slice();

                const completed_trees, const tree_ids_to_trees_the_id_depends_on, const tree_install_counts = trees: {
                    const trees = this.lockfile.buffers.trees.items;
                    const completed_trees = try Bitset.initEmpty(this.allocator, trees.len);
                    var tree_ids_to_trees_the_id_depends_on = try Bitset.List.initEmpty(this.allocator, trees.len, trees.len);

                    {
                        // For each tree id, traverse through it's parents and mark all visited tree
                        // ids as dependents for the current tree parent
                        var deps = try Bitset.initEmpty(this.allocator, trees.len);
                        defer deps.deinit(this.allocator);
                        for (trees) |_curr| {
                            var curr = _curr;
                            tree_ids_to_trees_the_id_depends_on.set(curr.id, curr.id);

                            while (curr.parent != Lockfile.Tree.invalid_id) {
                                deps.set(curr.id);
                                tree_ids_to_trees_the_id_depends_on.setUnion(curr.parent, deps);
                                curr = trees[curr.parent];
                            }

                            deps.setAll(false);
                        }
                    }

                    const tree_install_counts = try this.allocator.alloc(usize, trees.len);
                    @memset(tree_install_counts, 0);

                    if (comptime Environment.allow_assert) {
                        if (trees.len > 0) {
                            // last tree should not depend on another except for itself
                            std.debug.assert(tree_ids_to_trees_the_id_depends_on.at(trees.len - 1).count() == 1 and tree_ids_to_trees_the_id_depends_on.at(trees.len - 1).isSet(trees.len - 1));
                            // root tree should always depend on all trees
                            std.debug.assert(tree_ids_to_trees_the_id_depends_on.at(0).count() == trees.len);
                        }

                        // a tree should always depend on itself
                        for (0..trees.len) |j| {
                            std.debug.assert(tree_ids_to_trees_the_id_depends_on.at(j).isSet(j));
                        }
                    }

                    break :trees .{
                        completed_trees,
                        tree_ids_to_trees_the_id_depends_on,
                        tree_install_counts,
                    };
                };

                const trusted_dependencies_from_update_requests: std.AutoArrayHashMapUnmanaged(TruncatedPackageNameHash, void) = trusted_deps: {

                    // find all deps originating from --trust packages from cli
                    var set: std.AutoArrayHashMapUnmanaged(TruncatedPackageNameHash, void) = .{};
                    if (this.options.do.trust_dependencies_from_args and this.lockfile.packages.len > 0) {
                        const root_deps = this.lockfile.packages.items(.dependencies)[0];
                        var dep_id = root_deps.off;
                        const end = dep_id +| root_deps.len;
                        while (dep_id < end) : (dep_id += 1) {
                            const root_dep = this.lockfile.buffers.dependencies.items[dep_id];
                            for (this.package_json_updates) |request| {
                                if (request.matches(root_dep, this.lockfile.buffers.string_bytes.items)) {
                                    const package_id = this.lockfile.buffers.resolutions.items[dep_id];
                                    if (package_id == invalid_package_id) continue;

                                    const entry = set.getOrPut(this.lockfile.allocator, @truncate(root_dep.name_hash)) catch bun.outOfMemory();
                                    if (!entry.found_existing) {
                                        const dependency_slice = this.lockfile.packages.items(.dependencies)[package_id];
                                        addDependenciesToSet(&set, this.lockfile, dependency_slice);
                                    }
                                    break;
                                }
                            }
                        }
                    }

                    break :trusted_deps set;
                };

                break :brk PackageInstaller{
                    .manager = this,
                    .options = &this.options,
                    .metas = parts.items(.meta),
                    .bins = parts.items(.bin),
                    .root_node_modules_folder = node_modules_folder,
                    .names = parts.items(.name),
                    .resolutions = parts.items(.resolution),
                    .lockfile = this.lockfile,
                    .node = &install_node,
                    .node_modules = .{
                        .fd = bun.toFD(node_modules_folder.fd),
                        .path = std.ArrayList(u8).fromOwnedSlice(
                            this.allocator,
                            try this.allocator.dupe(
                                u8,
                                strings.withoutTrailingSlash(FileSystem.instance.top_level_dir),
                            ),
                        ),
                        .tree_id = 0,
                    },
                    .progress = progress,
                    .skip_verify_installed_version_number = skip_verify_installed_version_number,
                    .skip_delete = skip_delete,
                    .summary = &summary,
                    .global_bin_dir = this.options.global_bin_dir,
                    .force_install = options.enable.force_install,
                    .successfully_installed = try Bitset.initEmpty(
                        this.allocator,
                        this.lockfile.packages.len,
                    ),
                    .tree_iterator = &iterator,
                    .command_ctx = ctx,
                    .tree_ids_to_trees_the_id_depends_on = tree_ids_to_trees_the_id_depends_on,
                    .completed_trees = completed_trees,
                    .tree_install_counts = tree_install_counts,
                    .trusted_dependencies_from_update_requests = trusted_dependencies_from_update_requests,
                };
            };

            try installer.node_modules.path.append(std.fs.path.sep);

            // installer.printTreeDeps();

            defer installer.deinit();

            while (iterator.nextNodeModulesFolder(&installer.completed_trees)) |node_modules| {
                installer.node_modules.path.items.len = strings.withoutTrailingSlash(FileSystem.instance.top_level_dir).len + 1;
                try installer.node_modules.path.appendSlice(node_modules.relative_path);
                installer.node_modules.tree_id = node_modules.tree_id;
                var remaining = node_modules.dependencies;
                installer.current_tree_id = node_modules.tree_id;

                var destination_dir = try installer.node_modules.dir(node_modules_folder);
                defer {
                    installer.node_modules.fd = null;
                    destination_dir.close();
                }

                if (comptime Environment.allow_assert) {
                    std.debug.assert(node_modules.dependencies.len == this.lockfile.buffers.trees.items[installer.current_tree_id].dependencies.len);
                }

                // cache line is 64 bytes on ARM64 and x64
                // PackageIDs are 4 bytes
                // Hence, we can fit up to 64 / 4 = 16 package IDs in a cache line
                const unroll_count = comptime 64 / @sizeOf(PackageID);

                while (remaining.len > unroll_count) {
                    comptime var i: usize = 0;
                    inline while (i < unroll_count) : (i += 1) {
                        installer.installPackage(remaining[i], destination_dir, comptime log_level);
                    }
                    remaining = remaining[unroll_count..];

                    // We want to minimize how often we call this function
                    // That's part of why we unroll this loop
                    if (this.pending_tasks > 0) {
                        try this.runTasks(
                            *PackageInstaller,
                            &installer,
                            .{
                                .onExtract = PackageInstaller.installEnqueuedPackages,
                                .onResolve = {},
                                .onPackageManifestError = {},
                                .onPackageDownloadError = {},
                            },
                            true,
                            log_level,
                        );
                        if (!installer.options.do.install_packages) return error.InstallFailed;
                    }

                    this.tickLifecycleScripts();
                }

                for (remaining) |dependency_id| {
                    installer.installPackage(dependency_id, destination_dir, log_level);
                }

                try this.runTasks(
                    *PackageInstaller,
                    &installer,
                    .{
                        .onExtract = PackageInstaller.installEnqueuedPackages,
                        .onResolve = {},
                        .onPackageManifestError = {},
                        .onPackageDownloadError = {},
                    },
                    true,
                    log_level,
                );
                if (!installer.options.do.install_packages) return error.InstallFailed;

                this.tickLifecycleScripts();
            }

            while (this.pending_tasks > 0 and installer.options.do.install_packages) {
                const Closure = struct {
                    installer: *PackageInstaller,
                    err: ?anyerror = null,
                    manager: *PackageManager,

                    pub fn isDone(closure: *@This()) bool {
                        closure.manager.runTasks(
                            *PackageInstaller,
                            closure.installer,
                            .{
                                .onExtract = PackageInstaller.installEnqueuedPackages,
                                .onResolve = {},
                                .onPackageManifestError = {},
                                .onPackageDownloadError = {},
                            },
                            true,
                            log_level,
                        ) catch |err| {
                            closure.err = err;
                        };

                        if (closure.err != null) {
                            return true;
                        }

                        if (PackageManager.verbose_install and PackageManager.instance.pending_tasks > 0) {
                            if (PackageManager.hasEnoughTimePassedBetweenWaitingMessages()) Output.prettyErrorln("<d>[PackageManager]<r> waiting for {d} tasks\n", .{PackageManager.instance.pending_tasks});
                        }

                        return closure.manager.pending_tasks == 0 and closure.manager.hasNoMorePendingLifecycleScripts();
                    }
                };

                var closure = Closure{
                    .installer = &installer,
                    .manager = this,
                };

                // Whenever the event loop wakes up, we need to call `runTasks`
                // If we call sleep() instead of sleepUntil(), it will wait forever until there are no more lifecycle scripts
                // which means it will not call runTasks until _all_ current lifecycle scripts have finished running
                this.sleepUntil(&closure, &Closure.isDone);

                if (closure.err) |err| {
                    return err;
                }
            } else {
                this.tickLifecycleScripts();
            }

            this.finished_installing.store(true, .monotonic);
            if (comptime log_level.showProgress()) {
                scripts_node.activate();
            }

            if (!installer.options.do.install_packages) return error.InstallFailed;

            summary.successfully_installed = installer.successfully_installed;

            installer.completeRemainingScripts(log_level);

            while (this.pending_lifecycle_script_tasks.load(.monotonic) > 0) {
                if (PackageManager.verbose_install) {
                    if (PackageManager.hasEnoughTimePassedBetweenWaitingMessages()) Output.prettyErrorln("<d>[PackageManager]<r> waiting for {d} scripts\n", .{this.pending_lifecycle_script_tasks.load(.monotonic)});
                }

                this.sleep();
            }

            if (comptime log_level.showProgress()) {
                scripts_node.end();
            }
        }

        return summary;
    }

    pub fn setupGlobalDir(manager: *PackageManager, ctx: *const Command.Context) !void {
        manager.options.global_bin_dir = try Options.openGlobalBinDir(ctx.install);
        var out_buffer: [bun.MAX_PATH_BYTES]u8 = undefined;
        const result = try bun.getFdPath(manager.options.global_bin_dir.fd, &out_buffer);
        out_buffer[result.len] = 0;
        const result_: [:0]u8 = out_buffer[0..result.len :0];
        manager.options.bin_path = bun.cstring(try FileSystem.instance.dirname_store.append([:0]u8, result_));
    }

    pub fn startProgressBarIfNone(manager: *PackageManager) void {
        if (manager.downloads_node == null) {
            manager.startProgressBar();
        }
    }
    pub fn startProgressBar(manager: *PackageManager) void {
        manager.downloads_node = manager.progress.start(ProgressStrings.download(), 0);
        manager.progress.supports_ansi_escape_codes = Output.enable_ansi_colors_stderr;
        manager.setNodeName(manager.downloads_node.?, ProgressStrings.download_no_emoji_, ProgressStrings.download_emoji, true);
        manager.downloads_node.?.setEstimatedTotalItems(manager.total_tasks + manager.extracted_count);
        manager.downloads_node.?.setCompletedItems(manager.total_tasks - manager.pending_tasks);
        manager.downloads_node.?.activate();
        manager.progress.refresh();
    }

    pub fn endProgressBar(manager: *PackageManager) void {
        var downloads_node = manager.downloads_node orelse return;
        downloads_node.setEstimatedTotalItems(downloads_node.unprotected_estimated_total_items);
        downloads_node.setCompletedItems(downloads_node.unprotected_estimated_total_items);
        manager.progress.refresh();
        manager.progress.root.end();
        manager.progress = .{};
        manager.downloads_node = null;
    }

    pub fn loadRootLifecycleScripts(this: *PackageManager, root_package: Package) void {
        const binding_dot_gyp_path = Path.joinAbsStringZ(
            Fs.FileSystem.instance.top_level_dir,
            &[_]string{"binding.gyp"},
            .auto,
        );

        const buf = this.lockfile.buffers.string_bytes.items;
        // need to clone because this is a copy before Lockfile.cleanWithLogger
        const name = this.allocator.dupe(u8, root_package.name.slice(buf)) catch bun.outOfMemory();
        const top_level_dir_without_trailing_slash = strings.withoutTrailingSlash(FileSystem.instance.top_level_dir);

        if (root_package.scripts.hasAny()) {
            const add_node_gyp_rebuild_script = root_package.scripts.install.isEmpty() and root_package.scripts.preinstall.isEmpty() and Syscall.exists(binding_dot_gyp_path);

            this.root_lifecycle_scripts = root_package.scripts.createList(
                this.lockfile,
                buf,
                top_level_dir_without_trailing_slash,
                name,
                .root,
                add_node_gyp_rebuild_script,
            );
        } else {
            if (Syscall.exists(binding_dot_gyp_path)) {
                // no scripts exist but auto node gyp script needs to be added
                this.root_lifecycle_scripts = root_package.scripts.createList(
                    this.lockfile,
                    buf,
                    top_level_dir_without_trailing_slash,
                    name,
                    .root,
                    true,
                );
            }
        }
    }

    fn installWithManager(
        manager: *PackageManager,
        ctx: Command.Context,
        package_json_contents: string,
        comptime log_level: Options.LogLevel,
    ) !void {
        // sleep off for maximum network throughput

        var load_lockfile_result: Lockfile.LoadFromDiskResult = if (manager.options.do.load_lockfile)
            manager.lockfile.loadFromDisk(
                ctx.allocator,
                ctx.log,
                manager.options.lockfile_path,
            )
        else
            .{ .not_found = {} };

        try manager.updateLockfileIfNeeded(load_lockfile_result);

        var root = Lockfile.Package{};
        var needs_new_lockfile = load_lockfile_result != .ok or
            (load_lockfile_result.ok.lockfile.buffers.dependencies.items.len == 0 and manager.package_json_updates.len > 0);

        manager.options.enable.force_save_lockfile = manager.options.enable.force_save_lockfile or (load_lockfile_result == .ok and load_lockfile_result.ok.was_migrated);

        // this defaults to false
        // but we force allowing updates to the lockfile when you do bun add
        var had_any_diffs = false;
        manager.progress = .{};

        // Step 2. Parse the package.json file
        const package_json_source = logger.Source.initPathString(package_json_cwd, package_json_contents);

        switch (load_lockfile_result) {
            .err => |cause| {
                if (log_level != .silent) {
                    switch (cause.step) {
                        .open_file => Output.prettyError("<r><red>error<r> opening lockfile:<r> {s}\n<r>", .{
                            @errorName(cause.value),
                        }),
                        .parse_file => Output.prettyError("<r><red>error<r> parsing lockfile:<r> {s}\n<r>", .{
                            @errorName(cause.value),
                        }),
                        .read_file => Output.prettyError("<r><red>error<r> reading lockfile:<r> {s}\n<r>", .{
                            @errorName(cause.value),
                        }),
                        .migrating => Output.prettyError("<r><red>error<r> migrating lockfile:<r> {s}\n<r>", .{
                            @errorName(cause.value),
                        }),
                    }

                    if (manager.options.enable.fail_early) {
                        Output.prettyError("<b><red>failed to load lockfile<r>\n", .{});
                    } else {
                        Output.prettyError("<b><red>ignoring lockfile<r>\n", .{});
                    }

                    if (ctx.log.errors > 0) {
                        switch (Output.enable_ansi_colors) {
                            inline else => |enable_ansi_colors| {
                                try manager.log.printForLogLevelWithEnableAnsiColors(Output.errorWriter(), enable_ansi_colors);
                            },
                        }
                    }
                    Output.flush();
                }

                if (manager.options.enable.fail_early) Global.crash();
            },
            .ok => {
                differ: {
                    root = load_lockfile_result.ok.lockfile.rootPackage() orelse {
                        needs_new_lockfile = true;
                        break :differ;
                    };

                    if (root.dependencies.len == 0) {
                        needs_new_lockfile = true;
                    }

                    if (needs_new_lockfile) break :differ;

                    var lockfile: Lockfile = undefined;
                    lockfile.initEmpty(ctx.allocator);
                    var maybe_root = Lockfile.Package{};

                    try maybe_root.parseMain(
                        &lockfile,
                        ctx.allocator,
                        ctx.log,
                        package_json_source,
                        Features.main,
                    );
                    const mapping = try manager.lockfile.allocator.alloc(PackageID, maybe_root.dependencies.len);
                    @memset(mapping, invalid_package_id);

                    manager.summary = try Package.Diff.generate(
                        ctx.allocator,
                        ctx.log,
                        manager.lockfile,
                        &lockfile,
                        &root,
                        &maybe_root,
                        if (manager.to_update) manager.package_json_updates else null,
                        mapping,
                    );

                    had_any_diffs = manager.summary.hasDiffs();

                    if (had_any_diffs) {
                        var builder_ = manager.lockfile.stringBuilder();
                        // ensure we use one pointer to reference it instead of creating new ones and potentially aliasing
                        var builder = &builder_;
                        // If you changed packages, we will copy over the new package from the new lockfile
                        const new_dependencies = maybe_root.dependencies.get(lockfile.buffers.dependencies.items);

                        for (new_dependencies) |new_dep| {
                            new_dep.count(lockfile.buffers.string_bytes.items, *Lockfile.StringBuilder, builder);
                        }

                        lockfile.overrides.count(&lockfile, builder);

                        maybe_root.scripts.count(lockfile.buffers.string_bytes.items, *Lockfile.StringBuilder, builder);

                        const off = @as(u32, @truncate(manager.lockfile.buffers.dependencies.items.len));
                        const len = @as(u32, @truncate(new_dependencies.len));
                        var packages = manager.lockfile.packages.slice();
                        var dep_lists = packages.items(.dependencies);
                        var resolution_lists = packages.items(.resolutions);
                        const old_resolutions_list = resolution_lists[0];
                        dep_lists[0] = .{ .off = off, .len = len };
                        resolution_lists[0] = .{ .off = off, .len = len };
                        manager.root_dependency_list = dep_lists[0];
                        try builder.allocate();

                        const all_name_hashes: []PackageNameHash = brk: {
                            if (!manager.summary.overrides_changed) break :brk &.{};
                            const hashes_len = manager.lockfile.overrides.map.entries.len + lockfile.overrides.map.entries.len;
                            if (hashes_len == 0) break :brk &.{};
                            var all_name_hashes = try bun.default_allocator.alloc(PackageNameHash, hashes_len);
                            @memcpy(all_name_hashes[0..manager.lockfile.overrides.map.entries.len], manager.lockfile.overrides.map.keys());
                            @memcpy(all_name_hashes[manager.lockfile.overrides.map.entries.len..], lockfile.overrides.map.keys());
                            var i = manager.lockfile.overrides.map.entries.len;
                            while (i < all_name_hashes.len) {
                                if (std.mem.indexOfScalar(PackageNameHash, all_name_hashes[0..i], all_name_hashes[i]) != null) {
                                    all_name_hashes[i] = all_name_hashes[all_name_hashes.len - 1];
                                    all_name_hashes.len -= 1;
                                } else {
                                    i += 1;
                                }
                            }
                            break :brk all_name_hashes;
                        };

                        manager.lockfile.overrides = try lockfile.overrides.clone(&lockfile, manager.lockfile, builder);

                        manager.lockfile.trusted_dependencies = if (lockfile.trusted_dependencies) |trusted_dependencies|
                            try trusted_dependencies.clone(manager.lockfile.allocator)
                        else
                            null;

                        try manager.lockfile.buffers.dependencies.ensureUnusedCapacity(manager.lockfile.allocator, len);
                        try manager.lockfile.buffers.resolutions.ensureUnusedCapacity(manager.lockfile.allocator, len);

                        const old_resolutions = old_resolutions_list.get(manager.lockfile.buffers.resolutions.items);

                        var dependencies = manager.lockfile.buffers.dependencies.items.ptr[off .. off + len];
                        var resolutions = manager.lockfile.buffers.resolutions.items.ptr[off .. off + len];

                        // It is too easy to accidentally undefined memory
                        @memset(resolutions, invalid_package_id);
                        @memset(dependencies, Dependency{});

                        manager.lockfile.buffers.dependencies.items = manager.lockfile.buffers.dependencies.items.ptr[0 .. off + len];
                        manager.lockfile.buffers.resolutions.items = manager.lockfile.buffers.resolutions.items.ptr[0 .. off + len];

                        for (new_dependencies, 0..) |new_dep, i| {
                            dependencies[i] = try new_dep.clone(lockfile.buffers.string_bytes.items, *Lockfile.StringBuilder, builder);
                            if (mapping[i] != invalid_package_id) {
                                resolutions[i] = old_resolutions[mapping[i]];
                            }
                        }

                        if (manager.summary.overrides_changed and all_name_hashes.len > 0) {
                            for (manager.lockfile.buffers.dependencies.items, 0..) |*dependency, dependency_i| {
                                if (std.mem.indexOfScalar(PackageNameHash, all_name_hashes, dependency.name_hash)) |_| {
                                    manager.lockfile.buffers.resolutions.items[dependency_i] = invalid_package_id;
                                    try manager.enqueueDependencyWithMain(
                                        @truncate(dependency_i),
                                        dependency,
                                        manager.lockfile.buffers.resolutions.items[dependency_i],
                                        false,
                                    );
                                }
                            }
                        }

                        manager.lockfile.packages.items(.scripts)[0] = maybe_root.scripts.clone(
                            lockfile.buffers.string_bytes.items,
                            *Lockfile.StringBuilder,
                            builder,
                        );

                        builder.clamp();

                        // Split this into two passes because the below may allocate memory or invalidate pointers
                        if (manager.summary.add > 0 or manager.summary.update > 0) {
                            const changes = @as(PackageID, @truncate(mapping.len));
                            var counter_i: PackageID = 0;

                            _ = manager.getCacheDirectory();
                            _ = manager.getTemporaryDirectory();

                            while (counter_i < changes) : (counter_i += 1) {
                                if (mapping[counter_i] == invalid_package_id) {
                                    const dependency_i = counter_i + off;
                                    const dependency = manager.lockfile.buffers.dependencies.items[dependency_i];
                                    try manager.enqueueDependencyWithMain(
                                        dependency_i,
                                        &dependency,
                                        manager.lockfile.buffers.resolutions.items[dependency_i],
                                        false,
                                    );
                                }
                            }
                        }

                        if (manager.summary.update > 0) root.scripts = .{};
                    }
                }
            },
            else => {},
        }

        if (needs_new_lockfile) {
            root = .{};
            manager.lockfile.initEmpty(ctx.allocator);

            if (manager.options.enable.frozen_lockfile and load_lockfile_result != .not_found) {
                if (comptime log_level != .silent) {
                    Output.prettyErrorln("<r><red>error<r>: lockfile had changes, but lockfile is frozen", .{});
                }
                Global.crash();
            }

            try root.parseMain(
                manager.lockfile,
                ctx.allocator,
                ctx.log,
                package_json_source,
                Features.main,
            );

            root = try manager.lockfile.appendPackage(root);

            manager.root_dependency_list = root.dependencies;

            if (root.dependencies.len > 0) {
                _ = manager.getCacheDirectory();
                _ = manager.getTemporaryDirectory();
            }
            manager.enqueueDependencyList(root.dependencies);
        } else {
            // Anything that needs to be downloaded from an update needs to be scheduled here
            manager.drainDependencyList();
        }

        if (manager.pending_tasks > 0 or manager.peer_dependencies.readableLength() > 0) {
            if (root.dependencies.len > 0) {
                _ = manager.getCacheDirectory();
                _ = manager.getTemporaryDirectory();
            }

            if (comptime log_level.showProgress()) {
                manager.startProgressBar();
            } else if (comptime log_level != .silent) {
                Output.prettyErrorln(" Resolving dependencies", .{});
                Output.flush();
            }

            const runAndWaitFn = struct {
                pub fn runAndWaitFn(comptime check_peers: bool) *const fn (*PackageManager) anyerror!void {
                    return struct {
                        manager: *PackageManager,
                        err: ?anyerror = null,
                        pub fn isDone(closure: *@This()) bool {
                            var this = closure.manager;
                            if (comptime check_peers)
                                this.processPeerDependencyList() catch |err| {
                                    closure.err = err;
                                    return true;
                                };

                            this.drainDependencyList();

                            this.runTasks(
                                *PackageManager,
                                this,
                                .{
                                    .onExtract = {},
                                    .onResolve = {},
                                    .onPackageManifestError = {},
                                    .onPackageDownloadError = {},
                                    .progress_bar = true,
                                },
                                check_peers,
                                log_level,
                            ) catch |err| {
                                closure.err = err;
                                return true;
                            };

                            if (comptime check_peers) {
                                if (this.peer_dependencies.readableLength() > 0) {
                                    return false;
                                }
                            }

                            const pending_tasks = this.pending_tasks;

                            if (PackageManager.verbose_install and pending_tasks > 0) {
                                if (PackageManager.hasEnoughTimePassedBetweenWaitingMessages()) Output.prettyErrorln("<d>[PackageManager]<r> waiting for {d} tasks\n", .{pending_tasks});
                            }

                            return pending_tasks == 0;
                        }

                        pub fn runAndWait(this: *PackageManager) !void {
                            var closure = @This(){
                                .manager = this,
                            };

                            this.sleepUntil(&closure, &@This().isDone);

                            if (closure.err) |err| {
                                return err;
                            }
                        }
                    }.runAndWait;
                }
            }.runAndWaitFn;

            const waitForEverythingExceptPeers = runAndWaitFn(false);
            const waitForPeers = runAndWaitFn(true);

            if (manager.pending_tasks > 0) {
                try waitForEverythingExceptPeers(manager);
            }

            if (manager.options.do.install_peer_dependencies) {
                try waitForPeers(manager);
            }

            if (comptime log_level.showProgress()) {
                manager.endProgressBar();
            } else if (comptime log_level != .silent) {
                Output.prettyErrorln(" Resolved, downloaded and extracted [{d}]", .{manager.total_tasks});
                Output.flush();
            }
        }

        try manager.log.printForLogLevel(Output.errorWriter());
        if (manager.log.hasErrors()) Global.crash();

        manager.log.reset();

        // This operation doesn't perform any I/O, so it should be relatively cheap.
        manager.lockfile = try manager.lockfile.cleanWithLogger(
            manager.package_json_updates,
            manager.log,
            manager.options.enable.exact_versions,
            log_level,
        );
        if (manager.lockfile.packages.len > 0) {
            root = manager.lockfile.packages.get(0);
        }

        if (manager.lockfile.packages.len > 0) {
            for (manager.package_json_updates) |request| {
                // prevent redundant errors
                if (request.failed) {
                    return error.InstallFailed;
                }
            }
            manager.root_dependency_list = manager.lockfile.packages.items(.dependencies)[0];
            manager.lockfile.verifyResolutions(manager.options.local_package_features, manager.options.remote_package_features, log_level);
        }

        // append scripts to lockfile before generating new metahash
        manager.loadRootLifecycleScripts(root);
        defer {
            if (manager.root_lifecycle_scripts) |root_scripts| {
                manager.allocator.free(root_scripts.package_name);
            }
        }

        if (manager.root_lifecycle_scripts) |root_scripts| {
            root_scripts.appendToLockfile(manager.lockfile);
        }
        {
            const packages = manager.lockfile.packages.slice();
            for (packages.items(.resolution), packages.items(.meta), packages.items(.scripts)) |resolution, meta, scripts| {
                if (resolution.tag == .workspace) {
                    if (meta.hasInstallScript()) {
                        if (scripts.hasAny()) {
                            const first_index, _, const entries = scripts.getScriptEntries(
                                manager.lockfile,
                                manager.lockfile.buffers.string_bytes.items,
                                .workspace,
                                false,
                            );

                            if (comptime Environment.allow_assert) {
                                std.debug.assert(first_index != -1);
                            }

                            if (first_index != -1) {
                                inline for (entries, 0..) |maybe_entry, i| {
                                    if (maybe_entry) |entry| {
                                        @field(manager.lockfile.scripts, Lockfile.Scripts.names[i]).append(
                                            manager.lockfile.allocator,
                                            entry,
                                        ) catch bun.outOfMemory();
                                    }
                                }
                            }
                        } else {
                            const first_index, _, const entries = scripts.getScriptEntries(
                                manager.lockfile,
                                manager.lockfile.buffers.string_bytes.items,
                                .workspace,
                                true,
                            );

                            if (comptime Environment.allow_assert) {
                                std.debug.assert(first_index != -1);
                            }

                            inline for (entries, 0..) |maybe_entry, i| {
                                if (maybe_entry) |entry| {
                                    @field(manager.lockfile.scripts, Lockfile.Scripts.names[i]).append(
                                        manager.lockfile.allocator,
                                        entry,
                                    ) catch bun.outOfMemory();
                                }
                            }
                        }
                    }
                }
            }
        }

        if (manager.options.global) {
            try manager.setupGlobalDir(&ctx);
        }

        const packages_len_before_install = manager.lockfile.packages.len;

        if (manager.options.enable.frozen_lockfile and load_lockfile_result != .not_found) {
            if (manager.lockfile.hasMetaHashChanged(PackageManager.verbose_install or manager.options.do.print_meta_hash_string, packages_len_before_install) catch false) {
                if (comptime log_level != .silent) {
                    Output.prettyErrorln("<r><red>error<r><d>:<r> lockfile had changes, but lockfile is frozen", .{});
                    Output.note("try re-running without <d>--frozen-lockfile<r> and commit the updated lockfile", .{});
                }
                Global.crash();
            }
        }

        var install_summary = PackageInstall.Summary{};
        if (manager.options.do.install_packages) {
            install_summary = try manager.installPackages(
                ctx,
                log_level,
            );
        }

        const did_meta_hash_change =
            // If the lockfile was frozen, we already checked it
            !manager.options.enable.frozen_lockfile and
            try manager.lockfile.hasMetaHashChanged(
            PackageManager.verbose_install or manager.options.do.print_meta_hash_string,
            @min(packages_len_before_install, manager.lockfile.packages.len),
        );

        const should_save_lockfile = did_meta_hash_change or
            had_any_diffs or
            needs_new_lockfile or

            // this will handle new trusted dependencies added through --trust
            manager.package_json_updates.len > 0 or
            (load_lockfile_result == .ok and load_lockfile_result.ok.serializer_result.packages_need_update);

        // It's unnecessary work to re-save the lockfile if there are no changes
        if (manager.options.do.save_lockfile and
            (should_save_lockfile or manager.lockfile.isEmpty() or manager.options.enable.force_save_lockfile))
        save: {
            if (manager.lockfile.isEmpty()) {
                if (!manager.options.dry_run) {
                    std.fs.cwd().deleteFileZ(manager.options.lockfile_path) catch |err| brk: {
                        // we don't care
                        if (err == error.FileNotFound) {
                            if (had_any_diffs) break :save;
                            break :brk;
                        }

                        if (log_level != .silent) Output.prettyErrorln("\n <red>error: {s} deleting empty lockfile", .{@errorName(err)});
                        break :save;
                    };
                }
                if (!manager.options.global) {
                    if (log_level != .silent) {
                        if (manager.to_remove.len > 0) {
                            Output.prettyErrorln("\npackage.json has no dependencies! Deleted empty lockfile", .{});
                        } else {
                            Output.prettyErrorln("No packages! Deleted empty lockfile", .{});
                        }
                    }
                }

                break :save;
            }

            var save_node: *Progress.Node = undefined;

            if (comptime log_level.showProgress()) {
                save_node = manager.progress.start(ProgressStrings.save(), 0);
                manager.progress.supports_ansi_escape_codes = Output.enable_ansi_colors_stderr;
                save_node.activate();

                manager.progress.refresh();
            }

            manager.lockfile.saveToDisk(manager.options.lockfile_path);

            if (comptime Environment.allow_assert) {
                if (manager.lockfile.hasMetaHashChanged(false, packages_len_before_install) catch false) {
                    Output.panic("Lockfile metahash non-deterministic after saving", .{});
                }
            }

            if (comptime log_level.showProgress()) {
                save_node.end();
                manager.progress.refresh();
                manager.progress.root.end();
                manager.progress = .{};
            } else if (comptime log_level != .silent) {
                Output.prettyErrorln(" Saved lockfile", .{});
                Output.flush();
            }
        }

        try manager.log.printForLogLevel(Output.errorWriter());
        if (manager.log.hasErrors()) Global.crash();

        if (needs_new_lockfile) {
            manager.summary.add = @as(u32, @truncate(manager.lockfile.packages.len));
        }

        if (manager.options.do.save_yarn_lock) {
            var node: *Progress.Node = undefined;
            if (comptime log_level.showProgress()) {
                node = manager.progress.start("Saving yarn.lock", 0);
                manager.progress.supports_ansi_escape_codes = Output.enable_ansi_colors_stderr;
                manager.progress.refresh();
            } else if (comptime log_level != .silent) {
                Output.prettyErrorln(" Saved yarn.lock", .{});
                Output.flush();
            }

            try manager.writeYarnLock();
            if (comptime log_level.showProgress()) {
                node.completeOne();
                manager.progress.refresh();
                manager.progress.root.end();
                manager.progress = .{};
            }
        }

        if (manager.options.do.run_scripts) {
            if (manager.root_lifecycle_scripts) |scripts| {
                if (comptime Environment.allow_assert) {
                    std.debug.assert(scripts.total > 0);
                }

                if (comptime log_level != .silent) {
                    Output.printError("\n", .{});
                    Output.flush();
                }
                // root lifecycle scripts can run now that all dependencies are installed, dependency scripts
                // have finished, and lockfiles have been saved
                const output_in_foreground = true;
                try manager.spawnPackageLifecycleScripts(ctx, scripts, log_level, output_in_foreground);

                while (manager.pending_lifecycle_script_tasks.load(.monotonic) > 0) {
                    if (PackageManager.verbose_install) {
                        if (PackageManager.hasEnoughTimePassedBetweenWaitingMessages()) Output.prettyErrorln("<d>[PackageManager]<r> waiting for {d} scripts\n", .{manager.pending_lifecycle_script_tasks.load(.monotonic)});
                    }

                    manager.sleep();
                }
            }
        }

        var printed_timestamp = false;
        if (comptime log_level != .silent) {
            if (manager.options.do.summary) {
                var printer = Lockfile.Printer{
                    .lockfile = manager.lockfile,
                    .options = manager.options,
                    .updates = manager.package_json_updates,
                    .successfully_installed = install_summary.successfully_installed,
                };

                switch (Output.enable_ansi_colors) {
                    inline else => |enable_ansi_colors| {
                        try Lockfile.Printer.Tree.print(&printer, Output.WriterType, Output.writer(), enable_ansi_colors);
                    },
                }

                if (!did_meta_hash_change) {
                    manager.summary.remove = 0;
                    manager.summary.add = 0;
                    manager.summary.update = 0;
                }

                if (install_summary.success > 0) {
                    // it's confusing when it shows 3 packages and says it installed 1
                    const pkgs_installed = @max(
                        install_summary.success,
                        @as(
                            u32,
                            @truncate(manager.package_json_updates.len),
                        ),
                    );
                    Output.pretty(" <green>{d}<r> package{s}<r> installed ", .{ pkgs_installed, if (pkgs_installed == 1) "" else "s" });
                    Output.printStartEndStdout(ctx.start_time, std.time.nanoTimestamp());
                    printed_timestamp = true;
                    printBlockedPackagesInfo(install_summary);

                    if (manager.summary.remove > 0) {
                        Output.pretty("  Removed: <cyan>{d}<r>\n", .{manager.summary.remove});
                    }
                } else if (manager.summary.remove > 0) {
                    if (manager.to_remove.len > 0) {
                        for (manager.to_remove) |request| {
                            Output.prettyln(" <r><red>-<r> {s}", .{request.name});
                        }
                    }

                    Output.pretty(" <r><b>{d}<r> package{s} removed ", .{ manager.summary.remove, if (manager.summary.remove == 1) "" else "s" });
                    Output.printStartEndStdout(ctx.start_time, std.time.nanoTimestamp());
                    printed_timestamp = true;
                    printBlockedPackagesInfo(install_summary);
                } else if (install_summary.skipped > 0 and install_summary.fail == 0 and manager.package_json_updates.len == 0) {
                    const count = @as(PackageID, @truncate(manager.lockfile.packages.len));
                    if (count != install_summary.skipped) {
                        Output.pretty("Checked <green>{d} install{s}<r> across {d} package{s} <d>(no changes)<r> ", .{
                            install_summary.skipped,
                            if (install_summary.skipped == 1) "" else "s",
                            count,
                            if (count == 1) "" else "s",
                        });
                        Output.printStartEndStdout(ctx.start_time, std.time.nanoTimestamp());
                        printed_timestamp = true;
                        printBlockedPackagesInfo(install_summary);
                    } else {
                        Output.pretty("<r> <green>Done<r>! Checked {d} package{s}<r> <d>(no changes)<r> ", .{
                            install_summary.skipped,
                            if (install_summary.skipped == 1) "" else "s",
                        });
                        Output.printStartEndStdout(ctx.start_time, std.time.nanoTimestamp());
                        printed_timestamp = true;
                        printBlockedPackagesInfo(install_summary);
                    }
                }

                if (install_summary.fail > 0) {
                    Output.prettyln("<r>Failed to install <red><b>{d}<r> package{s}\n", .{ install_summary.fail, if (install_summary.fail == 1) "" else "s" });
                    Output.flush();
                }
            }
        }

        if (comptime log_level != .silent) {
            if (manager.options.do.summary) {
                if (!printed_timestamp) {
                    Output.printStartEndStdout(ctx.start_time, std.time.nanoTimestamp());
                    Output.prettyln("<d> done<r>", .{});
                    printed_timestamp = true;
                }
            }
        }

        if (install_summary.fail > 0) {
            manager.any_failed_to_install = true;
        }

        Output.flush();
    }

    fn printBlockedPackagesInfo(summary: PackageInstall.Summary) void {
        const packages_count = summary.packages_with_blocked_scripts.count();
        var scripts_count: usize = 0;
        for (summary.packages_with_blocked_scripts.values()) |count| scripts_count += count;

        if (comptime Environment.allow_assert) {
            // if packages_count is greater than 0, scripts_count must also be greater than 0.
            std.debug.assert(packages_count == 0 or scripts_count > 0);
            // if scripts_count is 1, it's only possible for packages_count to be 1.
            std.debug.assert(scripts_count != 1 or packages_count == 1);
        }

        if (packages_count > 0) {
            Output.prettyln("\n\n<d> Blocked {d} postinstall{s}. Run `bun pm untrusted` for details.<r>\n", .{
                scripts_count,
                if (scripts_count > 1) "s" else "",
            });
        } else {
            Output.pretty("<r>\n", .{});
        }
    }

    pub fn spawnPackageLifecycleScripts(
        this: *PackageManager,
        ctx: Command.Context,
        list: Lockfile.Package.Scripts.List,
        comptime log_level: PackageManager.Options.LogLevel,
        comptime foreground: bool,
    ) !void {
        var any_scripts = false;
        for (list.items) |maybe_item| {
            if (maybe_item != null) {
                any_scripts = true;
                break;
            }
        }
        if (!any_scripts) {
            return;
        }

        try this.ensureTempNodeGypScript();

        const cwd = list.cwd;
        const this_bundler = try this.configureEnvForScripts(ctx, log_level);
        const original_path = this_bundler.env.get("PATH") orelse "";

        var PATH = try std.ArrayList(u8).initCapacity(bun.default_allocator, original_path.len + 1 + "node_modules/.bin".len + cwd.len + 1);
        var current_dir: ?*DirInfo = this_bundler.resolver.readDirInfo(cwd) catch null;
        std.debug.assert(current_dir != null);
        while (current_dir) |dir| {
            if (PATH.items.len > 0 and PATH.items[PATH.items.len - 1] != std.fs.path.delimiter) {
                try PATH.append(std.fs.path.delimiter);
            }
            try PATH.appendSlice(strings.withoutTrailingSlash(dir.abs_path));
            if (!(dir.abs_path.len == 1 and dir.abs_path[0] == std.fs.path.sep)) {
                try PATH.append(std.fs.path.sep);
            }
            try PATH.appendSlice(this.options.bin_path);
            current_dir = dir.getParent();
        }

        if (original_path.len > 0) {
            if (PATH.items.len > 0 and PATH.items[PATH.items.len - 1] != std.fs.path.delimiter) {
                try PATH.append(std.fs.path.delimiter);
            }

            try PATH.appendSlice(original_path);
        }

        this_bundler.env.map.put("PATH", PATH.items) catch unreachable;

        const envp = try this_bundler.env.map.createNullDelimitedEnvMap(this.allocator);
        try this_bundler.env.map.put("PATH", original_path);
        PATH.deinit();

        try LifecycleScriptSubprocess.spawnPackageScripts(this, list, envp, log_level, foreground);
    }
};

const Package = Lockfile.Package;

pub const PackageManifestError = error{
    PackageManifestHTTP400,
    PackageManifestHTTP401,
    PackageManifestHTTP402,
    PackageManifestHTTP403,
    PackageManifestHTTP404,
    PackageManifestHTTP4xx,
    PackageManifestHTTP5xx,
};

pub const LifecycleScriptSubprocess = @import("./lifecycle_script_runner.zig").LifecycleScriptSubprocess;

test "UpdateRequests.parse" {
    var log = logger.Log.init(default_allocator);
    var array = PackageManager.UpdateRequest.Array.init(0) catch unreachable;

    const updates: []const []const u8 = &.{
        "@bacon/name",
        "foo",
        "bar",
        "baz",
        "boo@1.0.0",
        "bing@latest",
        "github:bar/foo",
    };
    var reqs = PackageManager.UpdateRequest.parse(default_allocator, &log, updates, &array, .add);

    try std.testing.expectEqualStrings(reqs[0].name, "@bacon/name");
    try std.testing.expectEqualStrings(reqs[1].name, "foo");
    try std.testing.expectEqualStrings(reqs[2].name, "bar");
    try std.testing.expectEqualStrings(reqs[3].name, "baz");
    try std.testing.expectEqualStrings(reqs[4].name, "boo");
    try std.testing.expectEqualStrings(reqs[7].name, "github:bar/foo");
    try std.testing.expectEqual(reqs[4].version.tag, Dependency.Version.Tag.npm);
    try std.testing.expectEqualStrings(reqs[4].version.literal.slice("boo@1.0.0"), "1.0.0");
    try std.testing.expectEqual(reqs[5].version.tag, Dependency.Version.Tag.dist_tag);
    try std.testing.expectEqualStrings(reqs[5].version.literal.slice("bing@1.0.0"), "latest");
    try std.testing.expectEqual(updates.len, 7);
}

test "PackageManager.Options - default registry, default values" {
    const allocator = default_allocator;
    var log = logger.Log.init(allocator);
    defer log.deinit();
    var env = DotEnv.Loader.init(&DotEnv.Map.init(allocator), allocator);
    var options = PackageManager.Options{};

    try options.load(allocator, &log, &env, null, null);

    try std.testing.expectEqualStrings("", options.scope.name);
    try std.testing.expectEqualStrings("", options.scope.auth);
    try std.testing.expectEqualStrings(Npm.Registry.default_url, options.scope.url.href);
    try std.testing.expectEqualStrings("", options.scope.token);
}

test "PackageManager.Options - default registry, custom token" {
    const allocator = default_allocator;
    var log = logger.Log.init(allocator);
    defer log.deinit();
    var env = DotEnv.Loader.init(&DotEnv.Map.init(allocator), allocator);
    var install = Api.BunInstall{
        .default_registry = Api.NpmRegistry{
            .url = "",
            .username = "foo",
            .password = "bar",
            .token = "baz",
        },
        .native_bin_links = &.{},
    };
    var options = PackageManager.Options{};

    try options.load(allocator, &log, &env, null, &install);

    try std.testing.expectEqualStrings("", options.scope.name);
    try std.testing.expectEqualStrings("", options.scope.auth);
    try std.testing.expectEqualStrings(Npm.Registry.default_url, options.scope.url.href);
    try std.testing.expectEqualStrings("baz", options.scope.token);
}

test "PackageManager.Options - default registry, custom URL" {
    const allocator = default_allocator;
    var log = logger.Log.init(allocator);
    defer log.deinit();
    var env = DotEnv.Loader.init(&DotEnv.Map.init(allocator), allocator);
    var install = Api.BunInstall{
        .default_registry = Api.NpmRegistry{
            .url = "https://example.com/",
            .username = "foo",
            .password = "bar",
            .token = "",
        },
        .native_bin_links = &.{},
    };
    var options = PackageManager.Options{};

    try options.load(allocator, &log, &env, null, &install);

    try std.testing.expectEqualStrings("", options.scope.name);
    try std.testing.expectEqualStrings("Zm9vOmJhcg==", options.scope.auth);
    try std.testing.expectEqualStrings("https://example.com/", options.scope.url.href);
    try std.testing.expectEqualStrings("", options.scope.token);
}

test "PackageManager.Options - scoped registry" {
    const allocator = default_allocator;
    var log = logger.Log.init(allocator);
    defer log.deinit();
    var env = DotEnv.Loader.init(&DotEnv.Map.init(allocator), allocator);
    var install = Api.BunInstall{
        .scoped = Api.NpmRegistryMap{
            .scopes = &.{
                "foo",
            },
            .registries = &.{
                Api.NpmRegistry{
                    .url = "",
                    .username = "",
                    .password = "",
                    .token = "bar",
                },
            },
        },
        .native_bin_links = &.{},
    };
    var options = PackageManager.Options{};

    try options.load(allocator, &log, &env, null, &install);

    try std.testing.expectEqualStrings("", options.scope.name);
    try std.testing.expectEqualStrings("", options.scope.auth);
    try std.testing.expectEqualStrings(Npm.Registry.default_url, options.scope.url.href);
    try std.testing.expectEqualStrings("", options.scope.token);

    const scoped = options.registries.getPtr(Npm.Registry.Scope.hash(Npm.Registry.Scope.getName("foo")));

    try std.testing.expect(scoped != null);
    if (scoped) |scope| {
        try std.testing.expectEqualStrings("foo", scope.name);
        try std.testing.expectEqualStrings("", scope.auth);
        try std.testing.expectEqualStrings(Npm.Registry.default_url, scope.url.href);
        try std.testing.expectEqualStrings("bar", scope.token);
    }
}

test "PackageManager.Options - mixed default/scoped registry" {
    const allocator = default_allocator;
    var log = logger.Log.init(allocator);
    defer log.deinit();
    var env = DotEnv.Loader.init(&DotEnv.Map.init(allocator), allocator);
    var install = Api.BunInstall{
        .default_registry = Api.NpmRegistry{
            .url = "https://example.com/",
            .username = "",
            .password = "",
            .token = "foo",
        },
        .scoped = Api.NpmRegistryMap{
            .scopes = &.{
                "bar",
            },
            .registries = &.{
                Api.NpmRegistry{
                    .url = "",
                    .username = "baz",
                    .password = "moo",
                    .token = "",
                },
            },
        },
        .native_bin_links = &.{},
    };
    var options = PackageManager.Options{};

    try options.load(allocator, &log, &env, null, &install);

    try std.testing.expectEqualStrings("", options.scope.name);
    try std.testing.expectEqualStrings("", options.scope.auth);
    try std.testing.expectEqualStrings("https://example.com/", options.scope.url.href);
    try std.testing.expectEqualStrings("foo", options.scope.token);

    const scoped = options.registries.getPtr(Npm.Registry.Scope.hash(Npm.Registry.Scope.getName("bar")));

    try std.testing.expect(scoped != null);
    if (scoped) |scope| {
        try std.testing.expectEqualStrings("bar", scope.name);
        try std.testing.expectEqualStrings("YmF6Om1vbw==", scope.auth);
        try std.testing.expectEqualStrings("https://example.com/", scope.url.href);
        try std.testing.expectEqualStrings("", scope.token);
    }
}<|MERGE_RESOLUTION|>--- conflicted
+++ resolved
@@ -648,18 +648,12 @@
         Output.Source.configureThread();
         defer Output.flush();
 
-<<<<<<< HEAD
         var this: *Task = @fieldParentPtr("threadpool_task", task);
-
-        defer this.package_manager.wake();
-=======
-        var this = @fieldParentPtr(Task, "threadpool_task", task);
         const manager = this.package_manager;
         defer {
             manager.resolve_tasks.push(this);
             manager.wake();
         }
->>>>>>> 5baa2fbb
 
         switch (this.tag) {
             .package_manifest => {
