--- conflicted
+++ resolved
@@ -30,14 +30,9 @@
     enum Field : uint8_t {
 #include "InternalModuleRegistry+enum.h"
     };
-<<<<<<< HEAD
 
     const WriteBarrier<Unknown>& internalField(Field field) const { return Base::internalField(static_cast<uint32_t>(field)); }
     WriteBarrier<Unknown>& internalField(Field field) { return Base::internalField(static_cast<uint32_t>(field)); }
-=======
-    const JSC::WriteBarrier<JSC::Unknown>& internalField(Field field) const { return Base::internalField(static_cast<uint32_t>(field)); }
-    JSC::WriteBarrier<JSC::Unknown>& internalField(Field field) { return Base::internalField(static_cast<uint32_t>(field)); }
->>>>>>> 52d47c24
 
     template<typename, SubspaceAccess mode>
     static GCClient::IsoSubspace* subspaceFor(JSC::VM& vm)
