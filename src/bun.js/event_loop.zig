--- conflicted
+++ resolved
@@ -988,12 +988,8 @@
             }
         }
 
-<<<<<<< HEAD
-        if (loop.num_polls > 0 or loop.active > 0) {
-=======
         if (loop.isActive()) {
             loop.tick();
->>>>>>> 52d47c24
             this.processGCTimer();
             loop.tick(ctx.jsc);
 
@@ -1020,12 +1016,8 @@
             }
         }
 
-<<<<<<< HEAD
         if (loop.num_polls > 0 or loop.active > 0) {
-=======
-        if (loop.isActive()) {
             loop.tickWithTimeout(timeoutMs);
->>>>>>> 52d47c24
             this.processGCTimer();
             loop.tickWithTimeout(timeoutMs, ctx.jsc);
             ctx.onAfterEventLoop();
@@ -1080,12 +1072,8 @@
             }
         }
 
-<<<<<<< HEAD
-        if (loop.active > 0) {
-=======
         if (loop.isActive()) {
             loop.tick();
->>>>>>> 52d47c24
             this.processGCTimer();
             loop.tick(ctx.jsc);
             ctx.onAfterEventLoop();
@@ -1288,15 +1276,9 @@
     ) void {
         while (!isDone(context)) {
             if (this.tickConcurrentWithCount() == 0 and this.tasks.count == 0) {
-<<<<<<< HEAD
-                this.loop.num_polls += 1;
-                this.loop.tick(null);
-                this.loop.num_polls -= 1;
-=======
                 this.loop.inc();
                 this.loop.tick();
                 this.loop.dec();
->>>>>>> 52d47c24
             }
 
             while (this.tasks.readItem()) |task| {
